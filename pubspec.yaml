--- conflicted
+++ resolved
@@ -10,11 +10,7 @@
 environment:
   sdk: '>=2.6.1 <3.0.0'
 
-<<<<<<< HEAD
-dependencies: 
-=======
 dependencies:
->>>>>>> a01efc2f
   rxdart: ^0.24.1
   quiver_hashcode: ^2.0.0
 
@@ -22,4 +18,3 @@
 dev_dependencies:
   test: any
   quiver: ^2.0.0
-
