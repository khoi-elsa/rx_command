name: rx_command
description: Reactive event handler wrapper class inspired by ReactiveUI.
<<<<<<< HEAD
version: 4.3.4
=======
version: 5.0.0
>>>>>>> e0a9f645
maintainer: Thomas Burkhart (@escamoteur)
authors:
- Flutter Community <community@flutter.zone>
- Thomas Burkhart <burkhartsengineering@gmail.com>
homepage: https://github.com/fluttercommunity/rx_command
documentation:
environment:
  sdk: '>=2.6.1 <3.0.0'

dependencies: 
  rxdart: ^0.23.1
  quiver_hashcode: ^2.0.0


dev_dependencies:
  test: any
  quiver: ^2.0.0
  flutter_test:
    sdk: flutter
<|MERGE_RESOLUTION|>--- conflicted
+++ resolved
@@ -1,26 +1,22 @@
-name: rx_command
-description: Reactive event handler wrapper class inspired by ReactiveUI.
-<<<<<<< HEAD
-version: 4.3.4
-=======
-version: 5.0.0
->>>>>>> e0a9f645
-maintainer: Thomas Burkhart (@escamoteur)
-authors:
-- Flutter Community <community@flutter.zone>
-- Thomas Burkhart <burkhartsengineering@gmail.com>
-homepage: https://github.com/fluttercommunity/rx_command
-documentation:
-environment:
-  sdk: '>=2.6.1 <3.0.0'
-
-dependencies: 
-  rxdart: ^0.23.1
-  quiver_hashcode: ^2.0.0
-
-
-dev_dependencies:
-  test: any
-  quiver: ^2.0.0
-  flutter_test:
-    sdk: flutter
+name: rx_command
+description: Reactive event handler wrapper class inspired by ReactiveUI.
+version: 5.0.0
+maintainer: Thomas Burkhart (@escamoteur)
+authors:
+- Flutter Community <community@flutter.zone>
+- Thomas Burkhart <burkhartsengineering@gmail.com>
+homepage: https://github.com/fluttercommunity/rx_command
+documentation:
+environment:
+  sdk: '>=2.6.1 <3.0.0'
+
+dependencies: 
+  rxdart: ^0.23.1
+  quiver_hashcode: ^2.0.0
+
+
+dev_dependencies:
+  test: any
+  quiver: ^2.0.0
+  flutter_test:
+    sdk: flutter