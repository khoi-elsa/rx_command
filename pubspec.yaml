<<<<<<< HEAD
name: rx_command
description: Reactive event handler wrapper class inspired by ReactiveUI.
version: 5.2.1
maintainer: Thomas Burkhart (@escamoteur)
authors:
  - Flutter Community <community@flutter.zone>
  - Thomas Burkhart <burkhartsengineering@gmail.com>
homepage: https://github.com/fluttercommunity/rx_command
documentation:
environment:
  sdk: '>=2.6.1 <3.0.0'

dependencies:
  rxdart: ^0.24.1
  quiver_hashcode: ^2.0.0


dev_dependencies:
  test: any
  quiver: ^2.0.0

=======
name: rx_command
description: Reactive event handler wrapper class inspired by ReactiveUI.
version: 5.2.0
maintainer: Thomas Burkhart (@escamoteur)
authors:
  - Flutter Community <community@flutter.zone>
  - Thomas Burkhart <burkhartsengineering@gmail.com>
homepage: https://github.com/fluttercommunity/rx_command
documentation:
environment:
  sdk: '>=2.6.1 <3.0.0'

dependencies:
  rxdart: ^0.24.1
  quiver_hashcode: ^2.0.0


dev_dependencies:
  test: any
  quiver: ^2.0.0
>>>>>>> fe8c90df
<|MERGE_RESOLUTION|>--- conflicted
+++ resolved
@@ -1,4 +1,3 @@
-<<<<<<< HEAD
 name: rx_command
 description: Reactive event handler wrapper class inspired by ReactiveUI.
 version: 5.2.1
@@ -19,26 +18,3 @@
 dev_dependencies:
   test: any
   quiver: ^2.0.0
-
-=======
-name: rx_command
-description: Reactive event handler wrapper class inspired by ReactiveUI.
-version: 5.2.0
-maintainer: Thomas Burkhart (@escamoteur)
-authors:
-  - Flutter Community <community@flutter.zone>
-  - Thomas Burkhart <burkhartsengineering@gmail.com>
-homepage: https://github.com/fluttercommunity/rx_command
-documentation:
-environment:
-  sdk: '>=2.6.1 <3.0.0'
-
-dependencies:
-  rxdart: ^0.24.1
-  quiver_hashcode: ^2.0.0
-
-
-dev_dependencies:
-  test: any
-  quiver: ^2.0.0
->>>>>>> fe8c90df
