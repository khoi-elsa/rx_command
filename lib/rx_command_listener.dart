--- conflicted
+++ resolved
@@ -20,11 +20,7 @@
   final void Function(dynamic ex) onError;
   // Is called when canExecute changes
   final void Function(bool state) onCanExecuteChange;
-<<<<<<< HEAD
-  // is called with the value of the .results Observable of the command
-=======
   // is called with the value of the .results Stream of the command
->>>>>>> a01efc2f
   final void Function(CommandResult<TResult> result) onResult;
 
   // to make the handling of busy states even easier these are called on their respective states
