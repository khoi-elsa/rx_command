library rx_command;

import 'dart:async';

import 'package:quiver_hashcode/hashcode.dart';
import 'package:rxdart/rxdart.dart';

export 'rx_command_listener.dart';

typedef Action = void Function();
typedef Action1<TParam> = void Function(TParam param);

typedef Func<TResult> = TResult Function();
typedef Func1<TParam, TResult> = TResult Function(TParam param);

typedef AsyncAction = Future Function();
typedef AsyncAction1<TParam> = Future Function(TParam param);

typedef AsyncFunc<TResult> = Future<TResult> Function();
typedef AsyncFunc1<TParam, TResult> = Future<TResult> Function(TParam param);

typedef StreamProvider<TParam, TResult> = Stream<TResult> Function(
    TParam param);

/// Combined execution state of an `RxCommand`
/// Will be issued for any statechange of any of the fields
/// During normal command execution you will get this items listening at the command's [.results] observable.
/// 1. If the command was just newly created you will get `null, false, false` (data, error, isExecuting)
/// 2. When calling execute: `null, false, true`
/// 3. When exceution finishes: `the result, false, false`

class CommandResult<T> {
  final T data;
  final dynamic error;
  final bool isExecuting;

  // ignore: avoid_positional_boolean_parameters
  const CommandResult(this.data, this.error, this.isExecuting);

  bool get hasData => data != null;
  bool get hasError => error != null;

  @override
  bool operator ==(Object other) =>
      other is CommandResult<T> &&
      other.data == data &&
      other.error == error &&
      other.isExecuting == isExecuting;
  @override
  int get hashCode =>
      hash3(data.hashCode, error.hashCode, isExecuting.hashCode);

  @override
  String toString() {
    return 'Data: $data - HasError: $hasError - IsExecuting: $isExecuting';
  }
}

/// [RxCommand] capsules a given handler function that can then be executed by its [execute] method.
/// The result of this method is then published through its Observable (Observable wrap Dart Streams)
/// Additionally it offers Observables for it's current execution state, if the command can be executed and for
/// all possibly thrown exceptions during command execution.
///
/// [RxCommand] implements the `Observable` interface so you can listen directly to the [RxCommand] which emits the
/// results of the wrapped function. If this function has a [void] return type
/// it will still output one `void` item so that you can listen for the end of the execution.
///
/// The [results] Observable emits [CommandResult<TRESULT>] which is often easier in combaination with Flutter `StreamBuilder`
/// because you have all state information at one place.
///
/// An [RxCommand] is a generic class of type [RxCommand<TParam, TRESULT>]
/// where [TParam] is the type of data that is passed when calling [execute] and
/// [TResult] denotes the return type of the handler function. To signal that
/// a handler doesn't take a parameter or returns no value use the type `void`
abstract class RxCommand<TParam, TResult> extends StreamView<TResult> {
  bool _isRunning = false;
  bool _canExecute = true;
  bool _executionLocked = false;
  final bool _resultSubjectIsBehaviourSubject;

  final bool _emitLastResult;

  RxCommand(
      this._resultsSubject,
      Stream<bool> canExecuteRestriction,
      this._emitLastResult,
      this._resultSubjectIsBehaviourSubject,
      this.lastResult):super(_resultsSubject){
    _commandResultsSubject = _resultSubjectIsBehaviourSubject
        ? BehaviorSubject<CommandResult<TResult>>()
        : PublishSubject<CommandResult<TResult>>();

    _commandResultsSubject
        .where((x) => x.hasError)
        .listen((x) => _thrownExceptionsSubject.add(x.error), onError: (x) {});

    _commandResultsSubject.listen((x) => _isExecutingSubject.add(x.isExecuting),
        onError: (x) {});

    final _canExecuteParam = canExecuteRestriction == null
        ? Stream<bool>.value(true)
        : canExecuteRestriction.handleError((error) {
            if (error is Exception) {
              _thrownExceptionsSubject.add(error);
            }
          }).distinct();

    _canExecuteParam.listen((canExecute) {
      _canExecute = canExecute && (!_isRunning);
      _executionLocked = !canExecute;
      _canExecuteSubject.add(_canExecute);
    });
  }

  /// Creates  a RxCommand for a synchronous handler function with no parameter and no return type
  /// [action]: handler function
  /// [canExecute] : observable that can be used to enable/disable the command based on some other state change
  /// if omitted the command can be executed always except it's already executing
  /// [isExecuting] will issue a `bool` value on each state change. Even if you
  /// subscribe to a newly created command it will issue `false`
  /// For the `Observable<CommandResult>` that [RxCommand] publishes in [results] this normally doesn't make sense
  /// if you want to get an initial Result with `data==null, error==null, isExceuting==false` pass
  /// [emitInitialCommandResult=true].
  /// By default the [results] Observable and the [RxCommand] itself behave like a PublishSubject. If you want that it acts like
  /// a BehaviourSubject, meaning every listener gets the last received value, you can set [emitsLastValueToNewSubscriptions = true].
  static RxCommand<void, void> createSyncNoParamNoResult(Action action,
      {Stream<bool> canExecute,
      bool emitInitialCommandResult = false,
      bool emitsLastValueToNewSubscriptions = false}) {
    return RxCommandSync<void, void>((_) {
      action();
      return null;
    }, canExecute, emitInitialCommandResult, false,
        emitsLastValueToNewSubscriptions, null);
  }

  /// Creates  a RxCommand for a synchronous handler function with one parameter and no return type
  /// `action`: handler function
  /// `canExecute` : observable that can be used to enable/disable the command based on some other state change
  /// if omitted the command can be executed always except it's already executing
  /// [isExecuting] will issue a `bool` value on each state change. Even if you
  /// subscribe to a newly created command it will issue `false`
  /// For the `Observable<CommandResult>` that [RxCommand] publishes in [results]  this normally doesn't make sense
  /// if you want to get an initial Result with `data==null, error==null, isExceuting==false` pass
  /// [emitInitialCommandResult=true].
  /// By default the [results] Observable and the [RxCommand] itself behave like a PublishSubject. If you want that it acts like
  /// a BehaviourSubject, meaning every listener gets the last received value, you can set [emitsLastValueToNewSubscriptions = true].
  static RxCommand<TParam, void> createSyncNoResult<TParam>(
      Action1<TParam> action,
      {Stream<bool> canExecute,
      bool emitInitialCommandResult = false,
      bool emitsLastValueToNewSubscriptions = false}) {
    return RxCommandSync<TParam, void>((x) {
      action(x);
      return null;
    }, canExecute, emitInitialCommandResult, false,
        emitsLastValueToNewSubscriptions, null);
  }

  /// Creates  a RxCommand for a synchronous handler function with no parameter that returns a value
  /// `func`: handler function
  /// `canExecute` : observable that can be used to enable/disable the command based on some other state change
  /// if omitted the command can be executed always except it's already executing
  /// [isExecuting] will issue a `bool` value on each state change. Even if you
  /// subscribe to a newly created command it will issue `false`
  /// [emitLastResult] will include the value of the last successful execution in all [CommandResult] events unless there is no result.
  /// For the `Observable<CommandResult>` that [RxCommand] publishes in [results]  this normally doesn't make sense
  /// if you want to get an initial Result with `data==null, error==null, isExceuting==false` pass
  /// [emitInitialCommandResult=true].
  /// By default the [results] Observable and the [RxCommand] itself behave like a PublishSubject. If you want that it acts like
  /// a BehaviourSubject, meaning every listener gets the last received value, you can set [emitsLastValueToNewSubscriptions = true].
  /// [initialLastResult] sets the value of the [lastResult] property before the first item was received. This is helpful if you use
  /// [lastResult] as `initialData` of a `StreamBuilder`
  static RxCommand<void, TResult> createSyncNoParam<TResult>(Func<TResult> func,
      {Stream<bool> canExecute,
      bool emitInitialCommandResult = false,
      bool emitLastResult = false,
      bool emitsLastValueToNewSubscriptions = false,
      TResult initialLastResult}) {
    return RxCommandSync<void, TResult>(
        (_) => func(),
        canExecute,
        emitInitialCommandResult,
        emitLastResult,
        emitsLastValueToNewSubscriptions,
        initialLastResult);
  }

  /// Creates  a RxCommand for a synchronous handler function with parameter that returns a value
  /// `func`: handler function
  /// `canExecute` : observable that can be used to enable/disable the command based on some other state change
  /// if omitted the command can be executed always except it's already executing
  /// [isExecuting] will issue a `bool` value on each state change. Even if you
  /// subscribe to a newly created command it will issue `false`
  /// For the `Observable<CommandResult>` that [RxCommand] implement this normally doesn't make sense
  /// if you want to get an initial Result with `data==null, error==null, isExceuting==false` pass
  /// [emitInitialCommandResult=true].
  /// [emitLastResult] will include the value of the last successful execution in all [CommandResult] events unless there is no result.
  /// By default the [results] Observable and the [RxCommand] itself behave like a PublishSubject. If you want that it acts like
  /// a BehaviourSubject, meaning every listener gets the last received value, you can set [emitsLastValueToNewSubscriptions = true].
  /// [initialLastResult] sets the value of the [lastResult] property before the first item was received. This is helpful if you use
  /// [lastResult] as `initialData` of a `StreamBuilder`
  static RxCommand<TParam, TResult> createSync<TParam, TResult>(
      Func1<TParam, TResult> func,
      {Stream<bool> canExecute,
      bool emitInitialCommandResult = false,
      bool emitLastResult = false,
      bool emitsLastValueToNewSubscriptions = false,
      TResult initialLastResult}) {
    return RxCommandSync<TParam, TResult>(
        (x) => func(x),
        canExecute,
        emitInitialCommandResult,
        emitLastResult,
        emitsLastValueToNewSubscriptions,
        initialLastResult);
  }

  // Assynchronous

  /// Creates  a RxCommand for an asynchronous handler function with no parameter and no return type
  /// `action`: handler function
  /// `canExecute` : observable that can be used to enable/disable the command based on some other state change
  /// if omitted the command can be executed always except it's already executing
  /// [isExecuting] will issue a `bool` value on each state change. Even if you
  /// subscribe to a newly created command it will issue `false`
  /// For the `Observable<CommandResult>` that [RxCommand] implement this normally doesn't make sense
  /// if you want to get an initial Result with `data==null, error==null, isExceuting==false` pass
  /// [emitInitialCommandResult=true].
  /// By default the [results] Observable and the [RxCommand] itself behave like a PublishSubject. If you want that it acts like
  /// a BehaviourSubject, meaning every listener gets the last received value, you can set [emitsLastValueToNewSubscriptions = true].
  static RxCommand<void, void> createAsyncNoParamNoResult(AsyncAction action,
      {Stream<bool> canExecute,
      bool emitInitialCommandResult = false,
      bool emitsLastValueToNewSubscriptions = false}) {
    return RxCommandAsync<void, void>((_) async {
      await action();
      return null;
    }, canExecute, emitInitialCommandResult, false,
        emitsLastValueToNewSubscriptions, null);
  }

  /// Creates  a RxCommand for an asynchronous handler function with one parameter and no return type
  /// `action`: handler function
  /// `canExecute` : observable that can be used to enable/disable the command based on some other state change
  /// if omitted the command can be executed always except it's already executing
  /// [isExecuting] will issue a `bool` value on each state change. Even if you
  /// subscribe to a newly created command it will issue `false`
  /// For the `Observable<CommandResult>` that [RxCommand] implement this normally doesn't make sense
  /// if you want to get an initial Result with `data==null, error==null, isExceuting==false` pass
  /// [emitInitialCommandResult=true].
  /// By default the [results] Observable and the [RxCommand] itself behave like a PublishSubject. If you want that it acts like
  /// a BehaviourSubject, meaning every listener gets the last received value, you can set [emitsLastValueToNewSubscriptions = true].
  static RxCommand<TParam, void> createAsyncNoResult<TParam>(
      AsyncAction1<TParam> action,
      {Stream<bool> canExecute,
      bool emitInitialCommandResult = false,
      bool emitsLastValueToNewSubscriptions = false}) {
    return RxCommandAsync<TParam, void>((x) async {
      await action(x);
      return null;
    }, canExecute, emitInitialCommandResult, false,
        emitsLastValueToNewSubscriptions, null);
  }

  /// Creates  a RxCommand for an asynchronous handler function with no parameter that returns a value
  /// `func`: handler function
  /// `canExecute` : observable that can be used to enable/disable the command based on some other state change
  /// if omitted the command can be executed always except it's already executing
  /// [isExecuting] will issue a `bool` value on each state change. Even if you
  /// subscribe to a newly created command it will issue `false`
  /// for the `Observable<CommandResult>` that [RxCommand] publishes in [results] this normally doesn't make sense
  /// if you want to get an initial Result with `data==null, error==null, isExceuting==false` pass
  /// [emitInitialCommandResult=true].
  /// [emitLastResult] will include the value of the last successful execution in all [CommandResult] events unless there is no result.
  /// By default the [results] Observable and the [RxCommand] itself behave like a PublishSubject. If you want that it acts like
  /// a BehaviourSubject, meaning every listener gets the last received value, you can set [emitsLastValueToNewSubscriptions = true].
  /// [initialLastResult] sets the value of the [lastResult] property before the first item was received. This is helpful if you use
  /// [lastResult] as `initialData` of a `StreamBuilder`
  static RxCommand<void, TResult> createAsyncNoParam<TResult>(
      AsyncFunc<TResult> func,
      {Stream<bool> canExecute,
      bool emitInitialCommandResult = false,
      bool emitLastResult = false,
      bool emitsLastValueToNewSubscriptions = false,
      TResult initialLastResult}) {
    return RxCommandAsync<void, TResult>(
        (_) async => func(),
        canExecute,
        emitInitialCommandResult,
        emitLastResult,
        emitsLastValueToNewSubscriptions,
        initialLastResult);
  }

  /// Creates  a RxCommand for an asynchronous handler function with parameter that returns a value
  /// `func`: handler function
  /// `canExecute` : observable that can be used to enable/disable the command based on some other state change
  /// if omitted the command can be executed always except it's already executing
  /// [isExecuting] will issue a `bool` value on each state change. Even if you
  /// subscribe to a newly created command it will issue `false`
  /// For the `Observable<CommandResult>` that [RxCommand] publishes in [results] this normally doesn't make sense
  /// if you want to get an initial Result with `data==null, error==null, isExceuting==false` pass
  /// [emitInitialCommandResult=true].
  /// [emitLastResult] will include the value of the last successful execution in all [CommandResult] events unless there is no result.
  /// By default the [results] Observable and the [RxCommand] itself behave like a PublishSubject. If you want that it acts like
  /// a BehaviourSubject, meaning every listener gets the last received value, you can set [emitsLastValueToNewSubscriptions = true].
  /// [initialLastResult] sets the value of the [lastResult] property before the first item was received. This is helpful if you use
  /// [lastResult] as `initialData` of a `StreamBuilder`
  static RxCommand<TParam, TResult> createAsync<TParam, TResult>(
      AsyncFunc1<TParam, TResult> func,
      {Stream<bool> canExecute,
      bool emitInitialCommandResult = false,
      bool emitLastResult = false,
      bool emitsLastValueToNewSubscriptions = false,
      TResult initialLastResult}) {
    return RxCommandAsync<TParam, TResult>(
        (x) async => func(x),
        canExecute,
        emitInitialCommandResult,
        emitLastResult,
        emitsLastValueToNewSubscriptions,
        initialLastResult);
  }

  /// Creates  a RxCommand from an "one time" observable. This is handy if used together with a streame generator function.
  /// [provider]: provider function that returns a Observable that will be subscribed on the call of [execute]
  /// [canExecute] : observable that can be used to enable/disable the command based on some other state change
  /// if omitted the command can be executed always except it's already executing
  /// [isExecuting] will issue a `bool` value on each state change. Even if you
  /// subscribe to a newly created command it will issue `false`
  /// For the `Observable<CommandResult>` that [RxCommand] publishes in [results] this normally doesn't make sense
  /// if you want to get an initial Result with `data==null, error==null, isExceuting==false` pass
  /// [emitInitialCommandResult=true].
  /// [emitLastResult] will include the value of the last successful execution in all [CommandResult] events unless there is no result.
  /// By default the [results] Observable and the [RxCommand] itself behave like a PublishSubject. If you want that it acts like
  /// a BehaviourSubject, meaning every listener gets the last received value, you can set [emitsLastValueToNewSubscriptions = true].
  /// [initialLastResult] sets the value of the [lastResult] property before the first item was received. This is helpful if you use
  /// [lastResult] as `initialData` of a `StreamBuilder`
  static RxCommand<TParam, TResult> createFromStream<TParam, TResult>(
      StreamProvider<TParam, TResult> provider,
      {Stream<bool> canExecute,
      bool emitInitialCommandResult = false,
      bool emitLastResult = false,
      bool emitsLastValueToNewSubscriptions = false,
      TResult initialLastResult}) {
    return RxCommandStream<TParam, TResult>(
        provider,
        canExecute,
        emitInitialCommandResult,
        emitLastResult,
        emitsLastValueToNewSubscriptions,
        initialLastResult);
  }

  /// Calls the wrapped handler function with an option input parameter
  void execute([TParam param]);

  /// This makes RxCommand a callable class, so instead of `myCommand.exceute()` you can write `myCommand()`
  void call([TParam param]) => execute(param);

  /// The result of the last sucessful call to execute. This is especialls handy to use as `initialData` of Flutter `Streambuilder`
  TResult lastResult;

  /// emits [CommandResult<TRESULT>] the combined state of the command, which is often easier in combination with Flutter `StreamBuilder`
  /// because you have all state information at one place.
  Stream<CommandResult<TResult>> get results => _commandResultsSubject;

  /// Observable stream that issues a bool on any execution state change of the command
  Stream<bool> get isExecuting =>
      _isExecutingSubject.startWith(false).distinct();

  /// Observable stream that issues a bool on any change of the current executable state of the command.
  /// Meaning if the command cann be executed or not. This will issue `false` while the command executes
  /// but also if the command receives a false from the canExecute Observable that you can pass when creating the Command
  Stream<bool> get canExecute =>
      _canExecuteSubject.startWith(true).distinct();

  /// When subribing to `thrownExceptions`you will every excetpion that was thrown in your handler function as an event on this Observable.
  /// If no subscription exists the Exception will be rethrown
  Stream<dynamic> get thrownExceptions => _thrownExceptionsSubject;

  /// This property is a utility which allows us to chain RxCommands together.
  Future<TResult> get next =>
      Rx.merge([this, this.thrownExceptions.cast<TResult>()])
          .take(1)
          .last;

  Subject<CommandResult<TResult>> _commandResultsSubject;
  final Subject<TResult> _resultsSubject;
  final BehaviorSubject<bool> _isExecutingSubject = BehaviorSubject<bool>();
  final BehaviorSubject<bool> _canExecuteSubject = BehaviorSubject<bool>();
  final PublishSubject<dynamic> _thrownExceptionsSubject =
      PublishSubject<dynamic>();

  /// By default `RxCommand` will catch all exceptions during exceution of the command. And publish them on `.thrownExceptions`
  /// and in the `CommandResult`. If don't want this and have exceptions thrown, set this to true.
  bool throwExceptions = false;

  /// If you don't need a command any longer it is a good practise to
  /// dispose it to make sure all stream subsriptions are cancelled to prevent memory leaks
  void dispose() {
    _commandResultsSubject.close();
    _isExecutingSubject.close();
    _canExecuteSubject.close();
    _thrownExceptionsSubject.close();
    _resultsSubject.close();
  }
}

/// Implementation of RxCommand to handle async handler functions. Normally you will not instanciate this directly but use one of the factory
/// methods of RxCommand.
class RxCommandSync<TParam, TResult> extends RxCommand<TParam, TResult> {
  Func1<TParam, TResult> _func;

  factory RxCommandSync(
      Func1<TParam, TResult> func,
      Stream<bool> canExecute,
      bool emitInitialCommandResult,
      bool emitLastResult,
      bool emitsLastValueToNewSubscriptions,
      TResult initialLastResult) {
    return RxCommandSync._(
        func,
        emitsLastValueToNewSubscriptions || emitInitialCommandResult
            ? BehaviorSubject<TResult>()
            : PublishSubject<TResult>(),
        canExecute,
        emitLastResult,
        emitsLastValueToNewSubscriptions || emitInitialCommandResult,
        emitInitialCommandResult,
        initialLastResult);
  }

  RxCommandSync._(
      Func1<TParam, TResult> func,
      Subject<TResult> subject,
      Stream<bool> canExecute,
      bool buffer,
      bool isBehaviourSubject,
      bool emitInitialCommandResult,
      TResult initialLastResult)
      : _func = func,
        super(subject, canExecute, buffer, isBehaviourSubject,
            initialLastResult) {
    if (emitInitialCommandResult) {
      _commandResultsSubject.add(CommandResult<TResult>(null, null, false));
    }
  }

  @override
  void execute([TParam param]) {
    if (!_canExecute) {
      return;
    }

    if (_isRunning) {
      return;
    } else {
      _isRunning = true;
      _canExecuteSubject.add(false);
    }

    _commandResultsSubject.add(CommandResult<TResult>(
        _emitLastResult ? lastResult : null, null, true));

    try {
      final result = _func(param);
      lastResult = result;
      _commandResultsSubject.add(CommandResult<TResult>(result, null, false));
      _resultsSubject.add(result);
    } catch (error) {
      if (throwExceptions) {
        _resultsSubject.addError(error);
        _commandResultsSubject.addError(error);
        _isExecutingSubject.add(
            false); // Has to be done because in this case no command result is queued
        return;
      }

      _commandResultsSubject.add(CommandResult<TResult>(
          _emitLastResult ? lastResult : null, error, false));
    } finally {
      _isRunning = false;
      _canExecute = !_executionLocked;
      _canExecuteSubject.add(!_executionLocked);
    }
  }
}

class RxCommandAsync<TParam, TResult> extends RxCommand<TParam, TResult> {
  AsyncFunc1<TParam, TResult> _func;

  RxCommandAsync._(
      AsyncFunc1<TParam, TResult> func,
      Subject<TResult> subject,
      Stream<bool> canExecute,
      bool emitLastResult,
      bool isBehaviourSubject,
      bool emitInitialCommandResult,
      TResult initialLastResult)
      : _func = func,
        super(subject, canExecute, emitLastResult, isBehaviourSubject,
            initialLastResult) {
    if (emitInitialCommandResult) {
      _commandResultsSubject.add(CommandResult<TResult>(null, null, false));
    }
  }

  factory RxCommandAsync(
      AsyncFunc1<TParam, TResult> func,
      Stream<bool> canExecute,
      bool emitInitialCommandResult,
      bool emitLastResult,
      bool emitsLastValueToNewSubscriptions,
      TResult initialLastResult) {
    return RxCommandAsync._(
        func,
        emitsLastValueToNewSubscriptions || emitInitialCommandResult
            ? BehaviorSubject<TResult>()
            : PublishSubject<TResult>(),
        canExecute,
        emitLastResult,
        emitsLastValueToNewSubscriptions || emitInitialCommandResult,
        emitInitialCommandResult,
        initialLastResult);
  }

  @override
  execute([TParam param]) {
    //print("************ Execute***** canExecute: $_canExecute ***** isExecuting: $_isRunning");

    if (!_canExecute) {
      return;
    }

    if (_isRunning) {
      return;
    } else {
      _isRunning = true;
      _canExecuteSubject.add(false);
    }

    _commandResultsSubject.add(CommandResult<TResult>(
        _emitLastResult ? lastResult : null, null, true));

    _func(param).asStream().handleError((error) {
      if (throwExceptions) {
        _resultsSubject.addError(error);
        _commandResultsSubject.addError(error);
        _isRunning = false;
        _isExecutingSubject.add(
            false); // Has to be done because in this case no command result is queued
        _canExecute = !_executionLocked;
        _canExecuteSubject.add(!_executionLocked);
        return;
      }

      _commandResultsSubject.add(CommandResult<TResult>(
          _emitLastResult ? lastResult : null, error, false));
      _isRunning = false;
      _canExecute = !_executionLocked;
      _canExecuteSubject.add(!_executionLocked);
    }).listen((result) {
      _commandResultsSubject.add(CommandResult<TResult>(result, null, false));
      lastResult = result;
      _resultsSubject.add(result);
      _isRunning = false;
      _canExecute = !_executionLocked;
      _canExecuteSubject.add(!_executionLocked);
    });
  }
}

class RxCommandStream<TParam, TResult> extends RxCommand<TParam, TResult> {
  StreamProvider<TParam, TResult> _observableProvider;

  RxCommandStream._(
      StreamProvider<TParam, TResult> provider,
      Subject<TResult> subject,
      Stream<bool> canExecute,
      bool emitLastResult,
      bool isBehaviourSubject,
      bool emitInitialCommandResult,
      TResult initialLastResult)
      : _observableProvider = provider,
        super(subject, canExecute, emitLastResult, isBehaviourSubject,
            initialLastResult) {
    if (emitInitialCommandResult) {
      _commandResultsSubject.add(CommandResult<TResult>(null, null, false));
    }
  }

  factory RxCommandStream(
      StreamProvider<TParam, TResult> provider,
      Stream<bool> canExecute,
      bool emitInitialCommandResult,
      bool emitLastResult,
      bool emitsLastValueToNewSubscriptions,
      TResult initialLastResult) {
    return RxCommandStream._(
        provider,
        emitsLastValueToNewSubscriptions || emitInitialCommandResult
            ? BehaviorSubject<TResult>()
            : PublishSubject<TResult>(),
        canExecute,
        emitLastResult,
        emitsLastValueToNewSubscriptions || emitInitialCommandResult,
        emitInitialCommandResult,
        initialLastResult);
  }

  @override
  execute([TParam param]) {
    if (!_canExecute) {
      return;
    }

    if (_isRunning) {
      return;
    } else {
      _isRunning = true;
      _canExecuteSubject.add(false);
    }

    _commandResultsSubject.add(CommandResult<TResult>(
        _emitLastResult ? lastResult : null, null, true));

<<<<<<< HEAD
    var inputObservable = Observable(_observableProvider(param));

    inputObservable.materialize().listen(
      (notification) {
        if (notification.isOnData) {
          _resultsSubject.add(notification.value);
=======
    dynamic thrownException;

    var inputObservable = _observableProvider(param)
        .handleError((error) {
          thrownException = error;
        })
        .doOnData((result) => _resultsSubject.add(result))
        .map((result) {
          lastResult = result;
          return CommandResult(result, null, true);
        });

    _commandResultsSubject.addStream(inputObservable, cancelOnError: false).then((_) {
      if (thrownException != null) {
        if (throwExceptions) {
          _resultsSubject.addError(thrownException);
          _commandResultsSubject.addError(thrownException);
        } else {
          _thrownExceptionsSubject.add(thrownException);
>>>>>>> e0a9f645
          _commandResultsSubject
              .add(CommandResult(notification.value, null, true));
          lastResult = notification.value;
        } else if (notification.isOnError) {
          if (throwExceptions) {
            _resultsSubject.addError(notification.error);
            _commandResultsSubject.addError(notification.error);
          } else {
            _commandResultsSubject
                .add(CommandResult<TResult>(null, notification.error, false));
          }
        } else if (notification.isOnDone) {
          _commandResultsSubject.add(CommandResult(lastResult, null, false));
          _isRunning = false;
          _canExecuteSubject.add(!_executionLocked);
        }
      },
      onError: (error) {
        print(error);
      },
    );
  }
}

/// `MockCommand` allows you to easily moch an RxCommand for your Unit and UI tests
/// Mocking a command with `mockito` https://pub.dartlang.org/packages/mockito has its limitations.
class MockCommand<TParam, TResult> extends RxCommand<TParam, TResult> {
  List<CommandResult<TResult>> returnValuesForNextExecute;

  /// the last value that was passed when execute or the command directly was called
  TParam lastPassedValueToExecute;

  /// Number of times execute or the command directly was called
  int executionCount = 0;

  /// Factory constructor that can take an optional observable to control if the command can be executet
  factory MockCommand(
      {Stream<bool> canExecute,
      bool emitInitialCommandResult = false,
      bool emitLastResult = false,
      bool emitsLastValueToNewSubscriptions = false,
      TResult initialLastResult}) {
    return MockCommand._(
        emitsLastValueToNewSubscriptions
            ? BehaviorSubject<TResult>()
            : PublishSubject<TResult>(),
        canExecute,
        emitLastResult,
        false,
        emitInitialCommandResult,
        initialLastResult);
  }

  MockCommand._(
      Subject<TResult> subject,
      Stream<bool> canExecute,
      bool emitLastResult,
      bool isBehaviourSubject,
      bool emitInitialCommandResult,
      TResult initialLastResult)
      : super(subject, canExecute, emitLastResult, isBehaviourSubject,
            initialLastResult) {
    if (emitInitialCommandResult) {
      _commandResultsSubject.add(CommandResult<TResult>(null, null, false));
    }
    _commandResultsSubject
        .where((result) => result.hasData)
        .listen((result) => _resultsSubject.add(result.data));
  }

  /// to be able to simulate any output of the command when it is called you can here queue the output data for the next exeution call
  queueResultsForNextExecuteCall(List<CommandResult<TResult>> values) {
    returnValuesForNextExecute = values;
  }

  /// Can either be called directly or by calling the object itself because RxCommands are callable classes
  /// Will increase [executionCount] and assign [lastPassedValueToExecute] the value of [param]
  /// If you have queued a result with [queueResultsForNextExecuteCall] it will be copies tho the output stream.
  /// [isExecuting], [canExecute] and [results] will work as with a real command.
  @override
  execute([TParam param]) {
    _canExecuteSubject.add(false);
    executionCount++;
    lastPassedValueToExecute = param;
    print("Called Execute");
    if (returnValuesForNextExecute != null) {
      _commandResultsSubject.addStream(
          Stream<CommandResult<TResult>>.fromIterable(
                  returnValuesForNextExecute)
              .map((data) {
        if ((data.isExecuting || data.hasError) && _emitLastResult) {
          return CommandResult<TResult>(
              lastResult, data.error, data.isExecuting);
        }
        return data;
      }));
    } else {
      print("No values for execution queued");
    }
    _canExecuteSubject.add(true);
  }

  /// For a more fine grained control to simulate the different states of an [RxCommand]
  /// there are these functions
  /// `startExecution` will issue a [CommandResult] with
  /// data: null
  /// error: null
  /// isExecuting : true
  void startExecution() {
    _commandResultsSubject
        .add(CommandResult(_emitLastResult ? lastResult : null, null, true));
    _canExecuteSubject.add(false);
  }

  /// `endExecutionWithData` will issue a [CommandResult] with
  /// data: [data]
  /// error: null
  /// isExecuting : false
  void endExecutionWithData(TResult data) {
    lastResult = data;
    _commandResultsSubject.add(CommandResult<TResult>(data, null, false));
    _canExecuteSubject.add(true);
  }

  /// `endExecutionWithData` will issue a [CommandResult] with
  /// data: null
  /// error: Exeption([message])
  /// isExecuting : false
  void endExecutionWithError(String message) {
    _commandResultsSubject.add(CommandResult<TResult>(
        _emitLastResult ? lastResult : null, Exception(message), false));
    _canExecuteSubject.add(true);
  }

  /// `endExecutionNoData` will issue a [CommandResult] with
  /// data: null
  /// error: null
  /// isExecuting : false
  void endExecutionNoData() {
    _commandResultsSubject.add(CommandResult<TResult>(
        _emitLastResult ? lastResult : null, null, true));
    _canExecuteSubject.add(true);
  }
}
<|MERGE_RESOLUTION|>--- conflicted
+++ resolved
@@ -1,800 +1,778 @@
-library rx_command;
-
-import 'dart:async';
-
-import 'package:quiver_hashcode/hashcode.dart';
-import 'package:rxdart/rxdart.dart';
-
-export 'rx_command_listener.dart';
-
-typedef Action = void Function();
-typedef Action1<TParam> = void Function(TParam param);
-
-typedef Func<TResult> = TResult Function();
-typedef Func1<TParam, TResult> = TResult Function(TParam param);
-
-typedef AsyncAction = Future Function();
-typedef AsyncAction1<TParam> = Future Function(TParam param);
-
-typedef AsyncFunc<TResult> = Future<TResult> Function();
-typedef AsyncFunc1<TParam, TResult> = Future<TResult> Function(TParam param);
-
-typedef StreamProvider<TParam, TResult> = Stream<TResult> Function(
-    TParam param);
-
-/// Combined execution state of an `RxCommand`
-/// Will be issued for any statechange of any of the fields
-/// During normal command execution you will get this items listening at the command's [.results] observable.
-/// 1. If the command was just newly created you will get `null, false, false` (data, error, isExecuting)
-/// 2. When calling execute: `null, false, true`
-/// 3. When exceution finishes: `the result, false, false`
-
-class CommandResult<T> {
-  final T data;
-  final dynamic error;
-  final bool isExecuting;
-
-  // ignore: avoid_positional_boolean_parameters
-  const CommandResult(this.data, this.error, this.isExecuting);
-
-  bool get hasData => data != null;
-  bool get hasError => error != null;
-
-  @override
-  bool operator ==(Object other) =>
-      other is CommandResult<T> &&
-      other.data == data &&
-      other.error == error &&
-      other.isExecuting == isExecuting;
-  @override
-  int get hashCode =>
-      hash3(data.hashCode, error.hashCode, isExecuting.hashCode);
-
-  @override
-  String toString() {
-    return 'Data: $data - HasError: $hasError - IsExecuting: $isExecuting';
-  }
-}
-
-/// [RxCommand] capsules a given handler function that can then be executed by its [execute] method.
-/// The result of this method is then published through its Observable (Observable wrap Dart Streams)
-/// Additionally it offers Observables for it's current execution state, if the command can be executed and for
-/// all possibly thrown exceptions during command execution.
-///
-/// [RxCommand] implements the `Observable` interface so you can listen directly to the [RxCommand] which emits the
-/// results of the wrapped function. If this function has a [void] return type
-/// it will still output one `void` item so that you can listen for the end of the execution.
-///
-/// The [results] Observable emits [CommandResult<TRESULT>] which is often easier in combaination with Flutter `StreamBuilder`
-/// because you have all state information at one place.
-///
-/// An [RxCommand] is a generic class of type [RxCommand<TParam, TRESULT>]
-/// where [TParam] is the type of data that is passed when calling [execute] and
-/// [TResult] denotes the return type of the handler function. To signal that
-/// a handler doesn't take a parameter or returns no value use the type `void`
-abstract class RxCommand<TParam, TResult> extends StreamView<TResult> {
-  bool _isRunning = false;
-  bool _canExecute = true;
-  bool _executionLocked = false;
-  final bool _resultSubjectIsBehaviourSubject;
-
-  final bool _emitLastResult;
-
-  RxCommand(
-      this._resultsSubject,
-      Stream<bool> canExecuteRestriction,
-      this._emitLastResult,
-      this._resultSubjectIsBehaviourSubject,
-      this.lastResult):super(_resultsSubject){
-    _commandResultsSubject = _resultSubjectIsBehaviourSubject
-        ? BehaviorSubject<CommandResult<TResult>>()
-        : PublishSubject<CommandResult<TResult>>();
-
-    _commandResultsSubject
-        .where((x) => x.hasError)
-        .listen((x) => _thrownExceptionsSubject.add(x.error), onError: (x) {});
-
-    _commandResultsSubject.listen((x) => _isExecutingSubject.add(x.isExecuting),
-        onError: (x) {});
-
-    final _canExecuteParam = canExecuteRestriction == null
-        ? Stream<bool>.value(true)
-        : canExecuteRestriction.handleError((error) {
-            if (error is Exception) {
-              _thrownExceptionsSubject.add(error);
-            }
-          }).distinct();
-
-    _canExecuteParam.listen((canExecute) {
-      _canExecute = canExecute && (!_isRunning);
-      _executionLocked = !canExecute;
-      _canExecuteSubject.add(_canExecute);
-    });
-  }
-
-  /// Creates  a RxCommand for a synchronous handler function with no parameter and no return type
-  /// [action]: handler function
-  /// [canExecute] : observable that can be used to enable/disable the command based on some other state change
-  /// if omitted the command can be executed always except it's already executing
-  /// [isExecuting] will issue a `bool` value on each state change. Even if you
-  /// subscribe to a newly created command it will issue `false`
-  /// For the `Observable<CommandResult>` that [RxCommand] publishes in [results] this normally doesn't make sense
-  /// if you want to get an initial Result with `data==null, error==null, isExceuting==false` pass
-  /// [emitInitialCommandResult=true].
-  /// By default the [results] Observable and the [RxCommand] itself behave like a PublishSubject. If you want that it acts like
-  /// a BehaviourSubject, meaning every listener gets the last received value, you can set [emitsLastValueToNewSubscriptions = true].
-  static RxCommand<void, void> createSyncNoParamNoResult(Action action,
-      {Stream<bool> canExecute,
-      bool emitInitialCommandResult = false,
-      bool emitsLastValueToNewSubscriptions = false}) {
-    return RxCommandSync<void, void>((_) {
-      action();
-      return null;
-    }, canExecute, emitInitialCommandResult, false,
-        emitsLastValueToNewSubscriptions, null);
-  }
-
-  /// Creates  a RxCommand for a synchronous handler function with one parameter and no return type
-  /// `action`: handler function
-  /// `canExecute` : observable that can be used to enable/disable the command based on some other state change
-  /// if omitted the command can be executed always except it's already executing
-  /// [isExecuting] will issue a `bool` value on each state change. Even if you
-  /// subscribe to a newly created command it will issue `false`
-  /// For the `Observable<CommandResult>` that [RxCommand] publishes in [results]  this normally doesn't make sense
-  /// if you want to get an initial Result with `data==null, error==null, isExceuting==false` pass
-  /// [emitInitialCommandResult=true].
-  /// By default the [results] Observable and the [RxCommand] itself behave like a PublishSubject. If you want that it acts like
-  /// a BehaviourSubject, meaning every listener gets the last received value, you can set [emitsLastValueToNewSubscriptions = true].
-  static RxCommand<TParam, void> createSyncNoResult<TParam>(
-      Action1<TParam> action,
-      {Stream<bool> canExecute,
-      bool emitInitialCommandResult = false,
-      bool emitsLastValueToNewSubscriptions = false}) {
-    return RxCommandSync<TParam, void>((x) {
-      action(x);
-      return null;
-    }, canExecute, emitInitialCommandResult, false,
-        emitsLastValueToNewSubscriptions, null);
-  }
-
-  /// Creates  a RxCommand for a synchronous handler function with no parameter that returns a value
-  /// `func`: handler function
-  /// `canExecute` : observable that can be used to enable/disable the command based on some other state change
-  /// if omitted the command can be executed always except it's already executing
-  /// [isExecuting] will issue a `bool` value on each state change. Even if you
-  /// subscribe to a newly created command it will issue `false`
-  /// [emitLastResult] will include the value of the last successful execution in all [CommandResult] events unless there is no result.
-  /// For the `Observable<CommandResult>` that [RxCommand] publishes in [results]  this normally doesn't make sense
-  /// if you want to get an initial Result with `data==null, error==null, isExceuting==false` pass
-  /// [emitInitialCommandResult=true].
-  /// By default the [results] Observable and the [RxCommand] itself behave like a PublishSubject. If you want that it acts like
-  /// a BehaviourSubject, meaning every listener gets the last received value, you can set [emitsLastValueToNewSubscriptions = true].
-  /// [initialLastResult] sets the value of the [lastResult] property before the first item was received. This is helpful if you use
-  /// [lastResult] as `initialData` of a `StreamBuilder`
-  static RxCommand<void, TResult> createSyncNoParam<TResult>(Func<TResult> func,
-      {Stream<bool> canExecute,
-      bool emitInitialCommandResult = false,
-      bool emitLastResult = false,
-      bool emitsLastValueToNewSubscriptions = false,
-      TResult initialLastResult}) {
-    return RxCommandSync<void, TResult>(
-        (_) => func(),
-        canExecute,
-        emitInitialCommandResult,
-        emitLastResult,
-        emitsLastValueToNewSubscriptions,
-        initialLastResult);
-  }
-
-  /// Creates  a RxCommand for a synchronous handler function with parameter that returns a value
-  /// `func`: handler function
-  /// `canExecute` : observable that can be used to enable/disable the command based on some other state change
-  /// if omitted the command can be executed always except it's already executing
-  /// [isExecuting] will issue a `bool` value on each state change. Even if you
-  /// subscribe to a newly created command it will issue `false`
-  /// For the `Observable<CommandResult>` that [RxCommand] implement this normally doesn't make sense
-  /// if you want to get an initial Result with `data==null, error==null, isExceuting==false` pass
-  /// [emitInitialCommandResult=true].
-  /// [emitLastResult] will include the value of the last successful execution in all [CommandResult] events unless there is no result.
-  /// By default the [results] Observable and the [RxCommand] itself behave like a PublishSubject. If you want that it acts like
-  /// a BehaviourSubject, meaning every listener gets the last received value, you can set [emitsLastValueToNewSubscriptions = true].
-  /// [initialLastResult] sets the value of the [lastResult] property before the first item was received. This is helpful if you use
-  /// [lastResult] as `initialData` of a `StreamBuilder`
-  static RxCommand<TParam, TResult> createSync<TParam, TResult>(
-      Func1<TParam, TResult> func,
-      {Stream<bool> canExecute,
-      bool emitInitialCommandResult = false,
-      bool emitLastResult = false,
-      bool emitsLastValueToNewSubscriptions = false,
-      TResult initialLastResult}) {
-    return RxCommandSync<TParam, TResult>(
-        (x) => func(x),
-        canExecute,
-        emitInitialCommandResult,
-        emitLastResult,
-        emitsLastValueToNewSubscriptions,
-        initialLastResult);
-  }
-
-  // Assynchronous
-
-  /// Creates  a RxCommand for an asynchronous handler function with no parameter and no return type
-  /// `action`: handler function
-  /// `canExecute` : observable that can be used to enable/disable the command based on some other state change
-  /// if omitted the command can be executed always except it's already executing
-  /// [isExecuting] will issue a `bool` value on each state change. Even if you
-  /// subscribe to a newly created command it will issue `false`
-  /// For the `Observable<CommandResult>` that [RxCommand] implement this normally doesn't make sense
-  /// if you want to get an initial Result with `data==null, error==null, isExceuting==false` pass
-  /// [emitInitialCommandResult=true].
-  /// By default the [results] Observable and the [RxCommand] itself behave like a PublishSubject. If you want that it acts like
-  /// a BehaviourSubject, meaning every listener gets the last received value, you can set [emitsLastValueToNewSubscriptions = true].
-  static RxCommand<void, void> createAsyncNoParamNoResult(AsyncAction action,
-      {Stream<bool> canExecute,
-      bool emitInitialCommandResult = false,
-      bool emitsLastValueToNewSubscriptions = false}) {
-    return RxCommandAsync<void, void>((_) async {
-      await action();
-      return null;
-    }, canExecute, emitInitialCommandResult, false,
-        emitsLastValueToNewSubscriptions, null);
-  }
-
-  /// Creates  a RxCommand for an asynchronous handler function with one parameter and no return type
-  /// `action`: handler function
-  /// `canExecute` : observable that can be used to enable/disable the command based on some other state change
-  /// if omitted the command can be executed always except it's already executing
-  /// [isExecuting] will issue a `bool` value on each state change. Even if you
-  /// subscribe to a newly created command it will issue `false`
-  /// For the `Observable<CommandResult>` that [RxCommand] implement this normally doesn't make sense
-  /// if you want to get an initial Result with `data==null, error==null, isExceuting==false` pass
-  /// [emitInitialCommandResult=true].
-  /// By default the [results] Observable and the [RxCommand] itself behave like a PublishSubject. If you want that it acts like
-  /// a BehaviourSubject, meaning every listener gets the last received value, you can set [emitsLastValueToNewSubscriptions = true].
-  static RxCommand<TParam, void> createAsyncNoResult<TParam>(
-      AsyncAction1<TParam> action,
-      {Stream<bool> canExecute,
-      bool emitInitialCommandResult = false,
-      bool emitsLastValueToNewSubscriptions = false}) {
-    return RxCommandAsync<TParam, void>((x) async {
-      await action(x);
-      return null;
-    }, canExecute, emitInitialCommandResult, false,
-        emitsLastValueToNewSubscriptions, null);
-  }
-
-  /// Creates  a RxCommand for an asynchronous handler function with no parameter that returns a value
-  /// `func`: handler function
-  /// `canExecute` : observable that can be used to enable/disable the command based on some other state change
-  /// if omitted the command can be executed always except it's already executing
-  /// [isExecuting] will issue a `bool` value on each state change. Even if you
-  /// subscribe to a newly created command it will issue `false`
-  /// for the `Observable<CommandResult>` that [RxCommand] publishes in [results] this normally doesn't make sense
-  /// if you want to get an initial Result with `data==null, error==null, isExceuting==false` pass
-  /// [emitInitialCommandResult=true].
-  /// [emitLastResult] will include the value of the last successful execution in all [CommandResult] events unless there is no result.
-  /// By default the [results] Observable and the [RxCommand] itself behave like a PublishSubject. If you want that it acts like
-  /// a BehaviourSubject, meaning every listener gets the last received value, you can set [emitsLastValueToNewSubscriptions = true].
-  /// [initialLastResult] sets the value of the [lastResult] property before the first item was received. This is helpful if you use
-  /// [lastResult] as `initialData` of a `StreamBuilder`
-  static RxCommand<void, TResult> createAsyncNoParam<TResult>(
-      AsyncFunc<TResult> func,
-      {Stream<bool> canExecute,
-      bool emitInitialCommandResult = false,
-      bool emitLastResult = false,
-      bool emitsLastValueToNewSubscriptions = false,
-      TResult initialLastResult}) {
-    return RxCommandAsync<void, TResult>(
-        (_) async => func(),
-        canExecute,
-        emitInitialCommandResult,
-        emitLastResult,
-        emitsLastValueToNewSubscriptions,
-        initialLastResult);
-  }
-
-  /// Creates  a RxCommand for an asynchronous handler function with parameter that returns a value
-  /// `func`: handler function
-  /// `canExecute` : observable that can be used to enable/disable the command based on some other state change
-  /// if omitted the command can be executed always except it's already executing
-  /// [isExecuting] will issue a `bool` value on each state change. Even if you
-  /// subscribe to a newly created command it will issue `false`
-  /// For the `Observable<CommandResult>` that [RxCommand] publishes in [results] this normally doesn't make sense
-  /// if you want to get an initial Result with `data==null, error==null, isExceuting==false` pass
-  /// [emitInitialCommandResult=true].
-  /// [emitLastResult] will include the value of the last successful execution in all [CommandResult] events unless there is no result.
-  /// By default the [results] Observable and the [RxCommand] itself behave like a PublishSubject. If you want that it acts like
-  /// a BehaviourSubject, meaning every listener gets the last received value, you can set [emitsLastValueToNewSubscriptions = true].
-  /// [initialLastResult] sets the value of the [lastResult] property before the first item was received. This is helpful if you use
-  /// [lastResult] as `initialData` of a `StreamBuilder`
-  static RxCommand<TParam, TResult> createAsync<TParam, TResult>(
-      AsyncFunc1<TParam, TResult> func,
-      {Stream<bool> canExecute,
-      bool emitInitialCommandResult = false,
-      bool emitLastResult = false,
-      bool emitsLastValueToNewSubscriptions = false,
-      TResult initialLastResult}) {
-    return RxCommandAsync<TParam, TResult>(
-        (x) async => func(x),
-        canExecute,
-        emitInitialCommandResult,
-        emitLastResult,
-        emitsLastValueToNewSubscriptions,
-        initialLastResult);
-  }
-
-  /// Creates  a RxCommand from an "one time" observable. This is handy if used together with a streame generator function.
-  /// [provider]: provider function that returns a Observable that will be subscribed on the call of [execute]
-  /// [canExecute] : observable that can be used to enable/disable the command based on some other state change
-  /// if omitted the command can be executed always except it's already executing
-  /// [isExecuting] will issue a `bool` value on each state change. Even if you
-  /// subscribe to a newly created command it will issue `false`
-  /// For the `Observable<CommandResult>` that [RxCommand] publishes in [results] this normally doesn't make sense
-  /// if you want to get an initial Result with `data==null, error==null, isExceuting==false` pass
-  /// [emitInitialCommandResult=true].
-  /// [emitLastResult] will include the value of the last successful execution in all [CommandResult] events unless there is no result.
-  /// By default the [results] Observable and the [RxCommand] itself behave like a PublishSubject. If you want that it acts like
-  /// a BehaviourSubject, meaning every listener gets the last received value, you can set [emitsLastValueToNewSubscriptions = true].
-  /// [initialLastResult] sets the value of the [lastResult] property before the first item was received. This is helpful if you use
-  /// [lastResult] as `initialData` of a `StreamBuilder`
-  static RxCommand<TParam, TResult> createFromStream<TParam, TResult>(
-      StreamProvider<TParam, TResult> provider,
-      {Stream<bool> canExecute,
-      bool emitInitialCommandResult = false,
-      bool emitLastResult = false,
-      bool emitsLastValueToNewSubscriptions = false,
-      TResult initialLastResult}) {
-    return RxCommandStream<TParam, TResult>(
-        provider,
-        canExecute,
-        emitInitialCommandResult,
-        emitLastResult,
-        emitsLastValueToNewSubscriptions,
-        initialLastResult);
-  }
-
-  /// Calls the wrapped handler function with an option input parameter
-  void execute([TParam param]);
-
-  /// This makes RxCommand a callable class, so instead of `myCommand.exceute()` you can write `myCommand()`
-  void call([TParam param]) => execute(param);
-
-  /// The result of the last sucessful call to execute. This is especialls handy to use as `initialData` of Flutter `Streambuilder`
-  TResult lastResult;
-
-  /// emits [CommandResult<TRESULT>] the combined state of the command, which is often easier in combination with Flutter `StreamBuilder`
-  /// because you have all state information at one place.
-  Stream<CommandResult<TResult>> get results => _commandResultsSubject;
-
-  /// Observable stream that issues a bool on any execution state change of the command
-  Stream<bool> get isExecuting =>
-      _isExecutingSubject.startWith(false).distinct();
-
-  /// Observable stream that issues a bool on any change of the current executable state of the command.
-  /// Meaning if the command cann be executed or not. This will issue `false` while the command executes
-  /// but also if the command receives a false from the canExecute Observable that you can pass when creating the Command
-  Stream<bool> get canExecute =>
-      _canExecuteSubject.startWith(true).distinct();
-
-  /// When subribing to `thrownExceptions`you will every excetpion that was thrown in your handler function as an event on this Observable.
-  /// If no subscription exists the Exception will be rethrown
-  Stream<dynamic> get thrownExceptions => _thrownExceptionsSubject;
-
-  /// This property is a utility which allows us to chain RxCommands together.
-  Future<TResult> get next =>
-      Rx.merge([this, this.thrownExceptions.cast<TResult>()])
-          .take(1)
-          .last;
-
-  Subject<CommandResult<TResult>> _commandResultsSubject;
-  final Subject<TResult> _resultsSubject;
-  final BehaviorSubject<bool> _isExecutingSubject = BehaviorSubject<bool>();
-  final BehaviorSubject<bool> _canExecuteSubject = BehaviorSubject<bool>();
-  final PublishSubject<dynamic> _thrownExceptionsSubject =
-      PublishSubject<dynamic>();
-
-  /// By default `RxCommand` will catch all exceptions during exceution of the command. And publish them on `.thrownExceptions`
-  /// and in the `CommandResult`. If don't want this and have exceptions thrown, set this to true.
-  bool throwExceptions = false;
-
-  /// If you don't need a command any longer it is a good practise to
-  /// dispose it to make sure all stream subsriptions are cancelled to prevent memory leaks
-  void dispose() {
-    _commandResultsSubject.close();
-    _isExecutingSubject.close();
-    _canExecuteSubject.close();
-    _thrownExceptionsSubject.close();
-    _resultsSubject.close();
-  }
-}
-
-/// Implementation of RxCommand to handle async handler functions. Normally you will not instanciate this directly but use one of the factory
-/// methods of RxCommand.
-class RxCommandSync<TParam, TResult> extends RxCommand<TParam, TResult> {
-  Func1<TParam, TResult> _func;
-
-  factory RxCommandSync(
-      Func1<TParam, TResult> func,
-      Stream<bool> canExecute,
-      bool emitInitialCommandResult,
-      bool emitLastResult,
-      bool emitsLastValueToNewSubscriptions,
-      TResult initialLastResult) {
-    return RxCommandSync._(
-        func,
-        emitsLastValueToNewSubscriptions || emitInitialCommandResult
-            ? BehaviorSubject<TResult>()
-            : PublishSubject<TResult>(),
-        canExecute,
-        emitLastResult,
-        emitsLastValueToNewSubscriptions || emitInitialCommandResult,
-        emitInitialCommandResult,
-        initialLastResult);
-  }
-
-  RxCommandSync._(
-      Func1<TParam, TResult> func,
-      Subject<TResult> subject,
-      Stream<bool> canExecute,
-      bool buffer,
-      bool isBehaviourSubject,
-      bool emitInitialCommandResult,
-      TResult initialLastResult)
-      : _func = func,
-        super(subject, canExecute, buffer, isBehaviourSubject,
-            initialLastResult) {
-    if (emitInitialCommandResult) {
-      _commandResultsSubject.add(CommandResult<TResult>(null, null, false));
-    }
-  }
-
-  @override
-  void execute([TParam param]) {
-    if (!_canExecute) {
-      return;
-    }
-
-    if (_isRunning) {
-      return;
-    } else {
-      _isRunning = true;
-      _canExecuteSubject.add(false);
-    }
-
-    _commandResultsSubject.add(CommandResult<TResult>(
-        _emitLastResult ? lastResult : null, null, true));
-
-    try {
-      final result = _func(param);
-      lastResult = result;
-      _commandResultsSubject.add(CommandResult<TResult>(result, null, false));
-      _resultsSubject.add(result);
-    } catch (error) {
-      if (throwExceptions) {
-        _resultsSubject.addError(error);
-        _commandResultsSubject.addError(error);
-        _isExecutingSubject.add(
-            false); // Has to be done because in this case no command result is queued
-        return;
-      }
-
-      _commandResultsSubject.add(CommandResult<TResult>(
-          _emitLastResult ? lastResult : null, error, false));
-    } finally {
-      _isRunning = false;
-      _canExecute = !_executionLocked;
-      _canExecuteSubject.add(!_executionLocked);
-    }
-  }
-}
-
-class RxCommandAsync<TParam, TResult> extends RxCommand<TParam, TResult> {
-  AsyncFunc1<TParam, TResult> _func;
-
-  RxCommandAsync._(
-      AsyncFunc1<TParam, TResult> func,
-      Subject<TResult> subject,
-      Stream<bool> canExecute,
-      bool emitLastResult,
-      bool isBehaviourSubject,
-      bool emitInitialCommandResult,
-      TResult initialLastResult)
-      : _func = func,
-        super(subject, canExecute, emitLastResult, isBehaviourSubject,
-            initialLastResult) {
-    if (emitInitialCommandResult) {
-      _commandResultsSubject.add(CommandResult<TResult>(null, null, false));
-    }
-  }
-
-  factory RxCommandAsync(
-      AsyncFunc1<TParam, TResult> func,
-      Stream<bool> canExecute,
-      bool emitInitialCommandResult,
-      bool emitLastResult,
-      bool emitsLastValueToNewSubscriptions,
-      TResult initialLastResult) {
-    return RxCommandAsync._(
-        func,
-        emitsLastValueToNewSubscriptions || emitInitialCommandResult
-            ? BehaviorSubject<TResult>()
-            : PublishSubject<TResult>(),
-        canExecute,
-        emitLastResult,
-        emitsLastValueToNewSubscriptions || emitInitialCommandResult,
-        emitInitialCommandResult,
-        initialLastResult);
-  }
-
-  @override
-  execute([TParam param]) {
-    //print("************ Execute***** canExecute: $_canExecute ***** isExecuting: $_isRunning");
-
-    if (!_canExecute) {
-      return;
-    }
-
-    if (_isRunning) {
-      return;
-    } else {
-      _isRunning = true;
-      _canExecuteSubject.add(false);
-    }
-
-    _commandResultsSubject.add(CommandResult<TResult>(
-        _emitLastResult ? lastResult : null, null, true));
-
-    _func(param).asStream().handleError((error) {
-      if (throwExceptions) {
-        _resultsSubject.addError(error);
-        _commandResultsSubject.addError(error);
-        _isRunning = false;
-        _isExecutingSubject.add(
-            false); // Has to be done because in this case no command result is queued
-        _canExecute = !_executionLocked;
-        _canExecuteSubject.add(!_executionLocked);
-        return;
-      }
-
-      _commandResultsSubject.add(CommandResult<TResult>(
-          _emitLastResult ? lastResult : null, error, false));
-      _isRunning = false;
-      _canExecute = !_executionLocked;
-      _canExecuteSubject.add(!_executionLocked);
-    }).listen((result) {
-      _commandResultsSubject.add(CommandResult<TResult>(result, null, false));
-      lastResult = result;
-      _resultsSubject.add(result);
-      _isRunning = false;
-      _canExecute = !_executionLocked;
-      _canExecuteSubject.add(!_executionLocked);
-    });
-  }
-}
-
-class RxCommandStream<TParam, TResult> extends RxCommand<TParam, TResult> {
-  StreamProvider<TParam, TResult> _observableProvider;
-
-  RxCommandStream._(
-      StreamProvider<TParam, TResult> provider,
-      Subject<TResult> subject,
-      Stream<bool> canExecute,
-      bool emitLastResult,
-      bool isBehaviourSubject,
-      bool emitInitialCommandResult,
-      TResult initialLastResult)
-      : _observableProvider = provider,
-        super(subject, canExecute, emitLastResult, isBehaviourSubject,
-            initialLastResult) {
-    if (emitInitialCommandResult) {
-      _commandResultsSubject.add(CommandResult<TResult>(null, null, false));
-    }
-  }
-
-  factory RxCommandStream(
-      StreamProvider<TParam, TResult> provider,
-      Stream<bool> canExecute,
-      bool emitInitialCommandResult,
-      bool emitLastResult,
-      bool emitsLastValueToNewSubscriptions,
-      TResult initialLastResult) {
-    return RxCommandStream._(
-        provider,
-        emitsLastValueToNewSubscriptions || emitInitialCommandResult
-            ? BehaviorSubject<TResult>()
-            : PublishSubject<TResult>(),
-        canExecute,
-        emitLastResult,
-        emitsLastValueToNewSubscriptions || emitInitialCommandResult,
-        emitInitialCommandResult,
-        initialLastResult);
-  }
-
-  @override
-  execute([TParam param]) {
-    if (!_canExecute) {
-      return;
-    }
-
-    if (_isRunning) {
-      return;
-    } else {
-      _isRunning = true;
-      _canExecuteSubject.add(false);
-    }
-
-    _commandResultsSubject.add(CommandResult<TResult>(
-        _emitLastResult ? lastResult : null, null, true));
-
-<<<<<<< HEAD
-    var inputObservable = Observable(_observableProvider(param));
-
-    inputObservable.materialize().listen(
-      (notification) {
-        if (notification.isOnData) {
-          _resultsSubject.add(notification.value);
-=======
-    dynamic thrownException;
-
-    var inputObservable = _observableProvider(param)
-        .handleError((error) {
-          thrownException = error;
-        })
-        .doOnData((result) => _resultsSubject.add(result))
-        .map((result) {
-          lastResult = result;
-          return CommandResult(result, null, true);
-        });
-
-    _commandResultsSubject.addStream(inputObservable, cancelOnError: false).then((_) {
-      if (thrownException != null) {
-        if (throwExceptions) {
-          _resultsSubject.addError(thrownException);
-          _commandResultsSubject.addError(thrownException);
-        } else {
-          _thrownExceptionsSubject.add(thrownException);
->>>>>>> e0a9f645
-          _commandResultsSubject
-              .add(CommandResult(notification.value, null, true));
-          lastResult = notification.value;
-        } else if (notification.isOnError) {
-          if (throwExceptions) {
-            _resultsSubject.addError(notification.error);
-            _commandResultsSubject.addError(notification.error);
-          } else {
-            _commandResultsSubject
-                .add(CommandResult<TResult>(null, notification.error, false));
-          }
-        } else if (notification.isOnDone) {
-          _commandResultsSubject.add(CommandResult(lastResult, null, false));
-          _isRunning = false;
-          _canExecuteSubject.add(!_executionLocked);
-        }
-      },
-      onError: (error) {
-        print(error);
-      },
-    );
-  }
-}
-
-/// `MockCommand` allows you to easily moch an RxCommand for your Unit and UI tests
-/// Mocking a command with `mockito` https://pub.dartlang.org/packages/mockito has its limitations.
-class MockCommand<TParam, TResult> extends RxCommand<TParam, TResult> {
-  List<CommandResult<TResult>> returnValuesForNextExecute;
-
-  /// the last value that was passed when execute or the command directly was called
-  TParam lastPassedValueToExecute;
-
-  /// Number of times execute or the command directly was called
-  int executionCount = 0;
-
-  /// Factory constructor that can take an optional observable to control if the command can be executet
-  factory MockCommand(
-      {Stream<bool> canExecute,
-      bool emitInitialCommandResult = false,
-      bool emitLastResult = false,
-      bool emitsLastValueToNewSubscriptions = false,
-      TResult initialLastResult}) {
-    return MockCommand._(
-        emitsLastValueToNewSubscriptions
-            ? BehaviorSubject<TResult>()
-            : PublishSubject<TResult>(),
-        canExecute,
-        emitLastResult,
-        false,
-        emitInitialCommandResult,
-        initialLastResult);
-  }
-
-  MockCommand._(
-      Subject<TResult> subject,
-      Stream<bool> canExecute,
-      bool emitLastResult,
-      bool isBehaviourSubject,
-      bool emitInitialCommandResult,
-      TResult initialLastResult)
-      : super(subject, canExecute, emitLastResult, isBehaviourSubject,
-            initialLastResult) {
-    if (emitInitialCommandResult) {
-      _commandResultsSubject.add(CommandResult<TResult>(null, null, false));
-    }
-    _commandResultsSubject
-        .where((result) => result.hasData)
-        .listen((result) => _resultsSubject.add(result.data));
-  }
-
-  /// to be able to simulate any output of the command when it is called you can here queue the output data for the next exeution call
-  queueResultsForNextExecuteCall(List<CommandResult<TResult>> values) {
-    returnValuesForNextExecute = values;
-  }
-
-  /// Can either be called directly or by calling the object itself because RxCommands are callable classes
-  /// Will increase [executionCount] and assign [lastPassedValueToExecute] the value of [param]
-  /// If you have queued a result with [queueResultsForNextExecuteCall] it will be copies tho the output stream.
-  /// [isExecuting], [canExecute] and [results] will work as with a real command.
-  @override
-  execute([TParam param]) {
-    _canExecuteSubject.add(false);
-    executionCount++;
-    lastPassedValueToExecute = param;
-    print("Called Execute");
-    if (returnValuesForNextExecute != null) {
-      _commandResultsSubject.addStream(
-          Stream<CommandResult<TResult>>.fromIterable(
-                  returnValuesForNextExecute)
-              .map((data) {
-        if ((data.isExecuting || data.hasError) && _emitLastResult) {
-          return CommandResult<TResult>(
-              lastResult, data.error, data.isExecuting);
-        }
-        return data;
-      }));
-    } else {
-      print("No values for execution queued");
-    }
-    _canExecuteSubject.add(true);
-  }
-
-  /// For a more fine grained control to simulate the different states of an [RxCommand]
-  /// there are these functions
-  /// `startExecution` will issue a [CommandResult] with
-  /// data: null
-  /// error: null
-  /// isExecuting : true
-  void startExecution() {
-    _commandResultsSubject
-        .add(CommandResult(_emitLastResult ? lastResult : null, null, true));
-    _canExecuteSubject.add(false);
-  }
-
-  /// `endExecutionWithData` will issue a [CommandResult] with
-  /// data: [data]
-  /// error: null
-  /// isExecuting : false
-  void endExecutionWithData(TResult data) {
-    lastResult = data;
-    _commandResultsSubject.add(CommandResult<TResult>(data, null, false));
-    _canExecuteSubject.add(true);
-  }
-
-  /// `endExecutionWithData` will issue a [CommandResult] with
-  /// data: null
-  /// error: Exeption([message])
-  /// isExecuting : false
-  void endExecutionWithError(String message) {
-    _commandResultsSubject.add(CommandResult<TResult>(
-        _emitLastResult ? lastResult : null, Exception(message), false));
-    _canExecuteSubject.add(true);
-  }
-
-  /// `endExecutionNoData` will issue a [CommandResult] with
-  /// data: null
-  /// error: null
-  /// isExecuting : false
-  void endExecutionNoData() {
-    _commandResultsSubject.add(CommandResult<TResult>(
-        _emitLastResult ? lastResult : null, null, true));
-    _canExecuteSubject.add(true);
-  }
-}
+library rx_command;
+
+import 'dart:async';
+
+import 'package:quiver_hashcode/hashcode.dart';
+import 'package:rxdart/rxdart.dart';
+
+export 'rx_command_listener.dart';
+
+typedef Action = void Function();
+typedef Action1<TParam> = void Function(TParam param);
+
+typedef Func<TResult> = TResult Function();
+typedef Func1<TParam, TResult> = TResult Function(TParam param);
+
+typedef AsyncAction = Future Function();
+typedef AsyncAction1<TParam> = Future Function(TParam param);
+
+typedef AsyncFunc<TResult> = Future<TResult> Function();
+typedef AsyncFunc1<TParam, TResult> = Future<TResult> Function(TParam param);
+
+typedef StreamProvider<TParam, TResult> = Stream<TResult> Function(
+    TParam param);
+
+/// Combined execution state of an `RxCommand`
+/// Will be issued for any statechange of any of the fields
+/// During normal command execution you will get this items listening at the command's [.results] observable.
+/// 1. If the command was just newly created you will get `null, false, false` (data, error, isExecuting)
+/// 2. When calling execute: `null, false, true`
+/// 3. When exceution finishes: `the result, false, false`
+
+class CommandResult<T> {
+  final T data;
+  final dynamic error;
+  final bool isExecuting;
+
+  // ignore: avoid_positional_boolean_parameters
+  const CommandResult(this.data, this.error, this.isExecuting);
+
+  bool get hasData => data != null;
+  bool get hasError => error != null;
+
+  @override
+  bool operator ==(Object other) =>
+      other is CommandResult<T> &&
+      other.data == data &&
+      other.error == error &&
+      other.isExecuting == isExecuting;
+  @override
+  int get hashCode =>
+      hash3(data.hashCode, error.hashCode, isExecuting.hashCode);
+
+  @override
+  String toString() {
+    return 'Data: $data - HasError: $hasError - IsExecuting: $isExecuting';
+  }
+}
+
+/// [RxCommand] capsules a given handler function that can then be executed by its [execute] method.
+/// The result of this method is then published through its Observable (Observable wrap Dart Streams)
+/// Additionally it offers Observables for it's current execution state, if the command can be executed and for
+/// all possibly thrown exceptions during command execution.
+///
+/// [RxCommand] implements the `Observable` interface so you can listen directly to the [RxCommand] which emits the
+/// results of the wrapped function. If this function has a [void] return type
+/// it will still output one `void` item so that you can listen for the end of the execution.
+///
+/// The [results] Observable emits [CommandResult<TRESULT>] which is often easier in combaination with Flutter `StreamBuilder`
+/// because you have all state information at one place.
+///
+/// An [RxCommand] is a generic class of type [RxCommand<TParam, TRESULT>]
+/// where [TParam] is the type of data that is passed when calling [execute] and
+/// [TResult] denotes the return type of the handler function. To signal that
+/// a handler doesn't take a parameter or returns no value use the type `void`
+abstract class RxCommand<TParam, TResult> extends StreamView<TResult> {
+  bool _isRunning = false;
+  bool _canExecute = true;
+  bool _executionLocked = false;
+  final bool _resultSubjectIsBehaviourSubject;
+
+  final bool _emitLastResult;
+
+  RxCommand(
+      this._resultsSubject,
+      Stream<bool> canExecuteRestriction,
+      this._emitLastResult,
+      this._resultSubjectIsBehaviourSubject,
+      this.lastResult):super(_resultsSubject){
+    _commandResultsSubject = _resultSubjectIsBehaviourSubject
+        ? BehaviorSubject<CommandResult<TResult>>()
+        : PublishSubject<CommandResult<TResult>>();
+
+    _commandResultsSubject
+        .where((x) => x.hasError)
+        .listen((x) => _thrownExceptionsSubject.add(x.error), onError: (x) {});
+
+    _commandResultsSubject.listen((x) => _isExecutingSubject.add(x.isExecuting),
+        onError: (x) {});
+
+    final _canExecuteParam = canExecuteRestriction == null
+        ? Stream<bool>.value(true)
+        : canExecuteRestriction.handleError((error) {
+            if (error is Exception) {
+              _thrownExceptionsSubject.add(error);
+            }
+          }).distinct();
+
+    _canExecuteParam.listen((canExecute) {
+      _canExecute = canExecute && (!_isRunning);
+      _executionLocked = !canExecute;
+      _canExecuteSubject.add(_canExecute);
+    });
+  }
+
+  /// Creates  a RxCommand for a synchronous handler function with no parameter and no return type
+  /// [action]: handler function
+  /// [canExecute] : observable that can be used to enable/disable the command based on some other state change
+  /// if omitted the command can be executed always except it's already executing
+  /// [isExecuting] will issue a `bool` value on each state change. Even if you
+  /// subscribe to a newly created command it will issue `false`
+  /// For the `Observable<CommandResult>` that [RxCommand] publishes in [results] this normally doesn't make sense
+  /// if you want to get an initial Result with `data==null, error==null, isExceuting==false` pass
+  /// [emitInitialCommandResult=true].
+  /// By default the [results] Observable and the [RxCommand] itself behave like a PublishSubject. If you want that it acts like
+  /// a BehaviourSubject, meaning every listener gets the last received value, you can set [emitsLastValueToNewSubscriptions = true].
+  static RxCommand<void, void> createSyncNoParamNoResult(Action action,
+      {Stream<bool> canExecute,
+      bool emitInitialCommandResult = false,
+      bool emitsLastValueToNewSubscriptions = false}) {
+    return RxCommandSync<void, void>((_) {
+      action();
+      return null;
+    }, canExecute, emitInitialCommandResult, false,
+        emitsLastValueToNewSubscriptions, null);
+  }
+
+  /// Creates  a RxCommand for a synchronous handler function with one parameter and no return type
+  /// `action`: handler function
+  /// `canExecute` : observable that can be used to enable/disable the command based on some other state change
+  /// if omitted the command can be executed always except it's already executing
+  /// [isExecuting] will issue a `bool` value on each state change. Even if you
+  /// subscribe to a newly created command it will issue `false`
+  /// For the `Observable<CommandResult>` that [RxCommand] publishes in [results]  this normally doesn't make sense
+  /// if you want to get an initial Result with `data==null, error==null, isExceuting==false` pass
+  /// [emitInitialCommandResult=true].
+  /// By default the [results] Observable and the [RxCommand] itself behave like a PublishSubject. If you want that it acts like
+  /// a BehaviourSubject, meaning every listener gets the last received value, you can set [emitsLastValueToNewSubscriptions = true].
+  static RxCommand<TParam, void> createSyncNoResult<TParam>(
+      Action1<TParam> action,
+      {Stream<bool> canExecute,
+      bool emitInitialCommandResult = false,
+      bool emitsLastValueToNewSubscriptions = false}) {
+    return RxCommandSync<TParam, void>((x) {
+      action(x);
+      return null;
+    }, canExecute, emitInitialCommandResult, false,
+        emitsLastValueToNewSubscriptions, null);
+  }
+
+  /// Creates  a RxCommand for a synchronous handler function with no parameter that returns a value
+  /// `func`: handler function
+  /// `canExecute` : observable that can be used to enable/disable the command based on some other state change
+  /// if omitted the command can be executed always except it's already executing
+  /// [isExecuting] will issue a `bool` value on each state change. Even if you
+  /// subscribe to a newly created command it will issue `false`
+  /// [emitLastResult] will include the value of the last successful execution in all [CommandResult] events unless there is no result.
+  /// For the `Observable<CommandResult>` that [RxCommand] publishes in [results]  this normally doesn't make sense
+  /// if you want to get an initial Result with `data==null, error==null, isExceuting==false` pass
+  /// [emitInitialCommandResult=true].
+  /// By default the [results] Observable and the [RxCommand] itself behave like a PublishSubject. If you want that it acts like
+  /// a BehaviourSubject, meaning every listener gets the last received value, you can set [emitsLastValueToNewSubscriptions = true].
+  /// [initialLastResult] sets the value of the [lastResult] property before the first item was received. This is helpful if you use
+  /// [lastResult] as `initialData` of a `StreamBuilder`
+  static RxCommand<void, TResult> createSyncNoParam<TResult>(Func<TResult> func,
+      {Stream<bool> canExecute,
+      bool emitInitialCommandResult = false,
+      bool emitLastResult = false,
+      bool emitsLastValueToNewSubscriptions = false,
+      TResult initialLastResult}) {
+    return RxCommandSync<void, TResult>(
+        (_) => func(),
+        canExecute,
+        emitInitialCommandResult,
+        emitLastResult,
+        emitsLastValueToNewSubscriptions,
+        initialLastResult);
+  }
+
+  /// Creates  a RxCommand for a synchronous handler function with parameter that returns a value
+  /// `func`: handler function
+  /// `canExecute` : observable that can be used to enable/disable the command based on some other state change
+  /// if omitted the command can be executed always except it's already executing
+  /// [isExecuting] will issue a `bool` value on each state change. Even if you
+  /// subscribe to a newly created command it will issue `false`
+  /// For the `Observable<CommandResult>` that [RxCommand] implement this normally doesn't make sense
+  /// if you want to get an initial Result with `data==null, error==null, isExceuting==false` pass
+  /// [emitInitialCommandResult=true].
+  /// [emitLastResult] will include the value of the last successful execution in all [CommandResult] events unless there is no result.
+  /// By default the [results] Observable and the [RxCommand] itself behave like a PublishSubject. If you want that it acts like
+  /// a BehaviourSubject, meaning every listener gets the last received value, you can set [emitsLastValueToNewSubscriptions = true].
+  /// [initialLastResult] sets the value of the [lastResult] property before the first item was received. This is helpful if you use
+  /// [lastResult] as `initialData` of a `StreamBuilder`
+  static RxCommand<TParam, TResult> createSync<TParam, TResult>(
+      Func1<TParam, TResult> func,
+      {Stream<bool> canExecute,
+      bool emitInitialCommandResult = false,
+      bool emitLastResult = false,
+      bool emitsLastValueToNewSubscriptions = false,
+      TResult initialLastResult}) {
+    return RxCommandSync<TParam, TResult>(
+        (x) => func(x),
+        canExecute,
+        emitInitialCommandResult,
+        emitLastResult,
+        emitsLastValueToNewSubscriptions,
+        initialLastResult);
+  }
+
+  // Assynchronous
+
+  /// Creates  a RxCommand for an asynchronous handler function with no parameter and no return type
+  /// `action`: handler function
+  /// `canExecute` : observable that can be used to enable/disable the command based on some other state change
+  /// if omitted the command can be executed always except it's already executing
+  /// [isExecuting] will issue a `bool` value on each state change. Even if you
+  /// subscribe to a newly created command it will issue `false`
+  /// For the `Observable<CommandResult>` that [RxCommand] implement this normally doesn't make sense
+  /// if you want to get an initial Result with `data==null, error==null, isExceuting==false` pass
+  /// [emitInitialCommandResult=true].
+  /// By default the [results] Observable and the [RxCommand] itself behave like a PublishSubject. If you want that it acts like
+  /// a BehaviourSubject, meaning every listener gets the last received value, you can set [emitsLastValueToNewSubscriptions = true].
+  static RxCommand<void, void> createAsyncNoParamNoResult(AsyncAction action,
+      {Stream<bool> canExecute,
+      bool emitInitialCommandResult = false,
+      bool emitsLastValueToNewSubscriptions = false}) {
+    return RxCommandAsync<void, void>((_) async {
+      await action();
+      return null;
+    }, canExecute, emitInitialCommandResult, false,
+        emitsLastValueToNewSubscriptions, null);
+  }
+
+  /// Creates  a RxCommand for an asynchronous handler function with one parameter and no return type
+  /// `action`: handler function
+  /// `canExecute` : observable that can be used to enable/disable the command based on some other state change
+  /// if omitted the command can be executed always except it's already executing
+  /// [isExecuting] will issue a `bool` value on each state change. Even if you
+  /// subscribe to a newly created command it will issue `false`
+  /// For the `Observable<CommandResult>` that [RxCommand] implement this normally doesn't make sense
+  /// if you want to get an initial Result with `data==null, error==null, isExceuting==false` pass
+  /// [emitInitialCommandResult=true].
+  /// By default the [results] Observable and the [RxCommand] itself behave like a PublishSubject. If you want that it acts like
+  /// a BehaviourSubject, meaning every listener gets the last received value, you can set [emitsLastValueToNewSubscriptions = true].
+  static RxCommand<TParam, void> createAsyncNoResult<TParam>(
+      AsyncAction1<TParam> action,
+      {Stream<bool> canExecute,
+      bool emitInitialCommandResult = false,
+      bool emitsLastValueToNewSubscriptions = false}) {
+    return RxCommandAsync<TParam, void>((x) async {
+      await action(x);
+      return null;
+    }, canExecute, emitInitialCommandResult, false,
+        emitsLastValueToNewSubscriptions, null);
+  }
+
+  /// Creates  a RxCommand for an asynchronous handler function with no parameter that returns a value
+  /// `func`: handler function
+  /// `canExecute` : observable that can be used to enable/disable the command based on some other state change
+  /// if omitted the command can be executed always except it's already executing
+  /// [isExecuting] will issue a `bool` value on each state change. Even if you
+  /// subscribe to a newly created command it will issue `false`
+  /// for the `Observable<CommandResult>` that [RxCommand] publishes in [results] this normally doesn't make sense
+  /// if you want to get an initial Result with `data==null, error==null, isExceuting==false` pass
+  /// [emitInitialCommandResult=true].
+  /// [emitLastResult] will include the value of the last successful execution in all [CommandResult] events unless there is no result.
+  /// By default the [results] Observable and the [RxCommand] itself behave like a PublishSubject. If you want that it acts like
+  /// a BehaviourSubject, meaning every listener gets the last received value, you can set [emitsLastValueToNewSubscriptions = true].
+  /// [initialLastResult] sets the value of the [lastResult] property before the first item was received. This is helpful if you use
+  /// [lastResult] as `initialData` of a `StreamBuilder`
+  static RxCommand<void, TResult> createAsyncNoParam<TResult>(
+      AsyncFunc<TResult> func,
+      {Stream<bool> canExecute,
+      bool emitInitialCommandResult = false,
+      bool emitLastResult = false,
+      bool emitsLastValueToNewSubscriptions = false,
+      TResult initialLastResult}) {
+    return RxCommandAsync<void, TResult>(
+        (_) async => func(),
+        canExecute,
+        emitInitialCommandResult,
+        emitLastResult,
+        emitsLastValueToNewSubscriptions,
+        initialLastResult);
+  }
+
+  /// Creates  a RxCommand for an asynchronous handler function with parameter that returns a value
+  /// `func`: handler function
+  /// `canExecute` : observable that can be used to enable/disable the command based on some other state change
+  /// if omitted the command can be executed always except it's already executing
+  /// [isExecuting] will issue a `bool` value on each state change. Even if you
+  /// subscribe to a newly created command it will issue `false`
+  /// For the `Observable<CommandResult>` that [RxCommand] publishes in [results] this normally doesn't make sense
+  /// if you want to get an initial Result with `data==null, error==null, isExceuting==false` pass
+  /// [emitInitialCommandResult=true].
+  /// [emitLastResult] will include the value of the last successful execution in all [CommandResult] events unless there is no result.
+  /// By default the [results] Observable and the [RxCommand] itself behave like a PublishSubject. If you want that it acts like
+  /// a BehaviourSubject, meaning every listener gets the last received value, you can set [emitsLastValueToNewSubscriptions = true].
+  /// [initialLastResult] sets the value of the [lastResult] property before the first item was received. This is helpful if you use
+  /// [lastResult] as `initialData` of a `StreamBuilder`
+  static RxCommand<TParam, TResult> createAsync<TParam, TResult>(
+      AsyncFunc1<TParam, TResult> func,
+      {Stream<bool> canExecute,
+      bool emitInitialCommandResult = false,
+      bool emitLastResult = false,
+      bool emitsLastValueToNewSubscriptions = false,
+      TResult initialLastResult}) {
+    return RxCommandAsync<TParam, TResult>(
+        (x) async => func(x),
+        canExecute,
+        emitInitialCommandResult,
+        emitLastResult,
+        emitsLastValueToNewSubscriptions,
+        initialLastResult);
+  }
+
+  /// Creates  a RxCommand from an "one time" observable. This is handy if used together with a streame generator function.
+  /// [provider]: provider function that returns a Observable that will be subscribed on the call of [execute]
+  /// [canExecute] : observable that can be used to enable/disable the command based on some other state change
+  /// if omitted the command can be executed always except it's already executing
+  /// [isExecuting] will issue a `bool` value on each state change. Even if you
+  /// subscribe to a newly created command it will issue `false`
+  /// For the `Observable<CommandResult>` that [RxCommand] publishes in [results] this normally doesn't make sense
+  /// if you want to get an initial Result with `data==null, error==null, isExceuting==false` pass
+  /// [emitInitialCommandResult=true].
+  /// [emitLastResult] will include the value of the last successful execution in all [CommandResult] events unless there is no result.
+  /// By default the [results] Observable and the [RxCommand] itself behave like a PublishSubject. If you want that it acts like
+  /// a BehaviourSubject, meaning every listener gets the last received value, you can set [emitsLastValueToNewSubscriptions = true].
+  /// [initialLastResult] sets the value of the [lastResult] property before the first item was received. This is helpful if you use
+  /// [lastResult] as `initialData` of a `StreamBuilder`
+  static RxCommand<TParam, TResult> createFromStream<TParam, TResult>(
+      StreamProvider<TParam, TResult> provider,
+      {Stream<bool> canExecute,
+      bool emitInitialCommandResult = false,
+      bool emitLastResult = false,
+      bool emitsLastValueToNewSubscriptions = false,
+      TResult initialLastResult}) {
+    return RxCommandStream<TParam, TResult>(
+        provider,
+        canExecute,
+        emitInitialCommandResult,
+        emitLastResult,
+        emitsLastValueToNewSubscriptions,
+        initialLastResult);
+  }
+
+  /// Calls the wrapped handler function with an option input parameter
+  void execute([TParam param]);
+
+  /// This makes RxCommand a callable class, so instead of `myCommand.exceute()` you can write `myCommand()`
+  void call([TParam param]) => execute(param);
+
+  /// The result of the last sucessful call to execute. This is especialls handy to use as `initialData` of Flutter `Streambuilder`
+  TResult lastResult;
+
+  /// emits [CommandResult<TRESULT>] the combined state of the command, which is often easier in combination with Flutter `StreamBuilder`
+  /// because you have all state information at one place.
+  Stream<CommandResult<TResult>> get results => _commandResultsSubject;
+
+  /// Observable stream that issues a bool on any execution state change of the command
+  Stream<bool> get isExecuting =>
+      _isExecutingSubject.startWith(false).distinct();
+
+  /// Observable stream that issues a bool on any change of the current executable state of the command.
+  /// Meaning if the command cann be executed or not. This will issue `false` while the command executes
+  /// but also if the command receives a false from the canExecute Observable that you can pass when creating the Command
+  Stream<bool> get canExecute =>
+      _canExecuteSubject.startWith(true).distinct();
+
+  /// When subribing to `thrownExceptions`you will every excetpion that was thrown in your handler function as an event on this Observable.
+  /// If no subscription exists the Exception will be rethrown
+  Stream<dynamic> get thrownExceptions => _thrownExceptionsSubject;
+
+  /// This property is a utility which allows us to chain RxCommands together.
+  Future<TResult> get next =>
+      Rx.merge([this, this.thrownExceptions.cast<TResult>()])
+          .take(1)
+          .last;
+
+  Subject<CommandResult<TResult>> _commandResultsSubject;
+  final Subject<TResult> _resultsSubject;
+  final BehaviorSubject<bool> _isExecutingSubject = BehaviorSubject<bool>();
+  final BehaviorSubject<bool> _canExecuteSubject = BehaviorSubject<bool>();
+  final PublishSubject<dynamic> _thrownExceptionsSubject =
+      PublishSubject<dynamic>();
+
+  /// By default `RxCommand` will catch all exceptions during exceution of the command. And publish them on `.thrownExceptions`
+  /// and in the `CommandResult`. If don't want this and have exceptions thrown, set this to true.
+  bool throwExceptions = false;
+
+  /// If you don't need a command any longer it is a good practise to
+  /// dispose it to make sure all stream subsriptions are cancelled to prevent memory leaks
+  void dispose() {
+    _commandResultsSubject.close();
+    _isExecutingSubject.close();
+    _canExecuteSubject.close();
+    _thrownExceptionsSubject.close();
+    _resultsSubject.close();
+  }
+}
+
+/// Implementation of RxCommand to handle async handler functions. Normally you will not instanciate this directly but use one of the factory
+/// methods of RxCommand.
+class RxCommandSync<TParam, TResult> extends RxCommand<TParam, TResult> {
+  Func1<TParam, TResult> _func;
+
+  factory RxCommandSync(
+      Func1<TParam, TResult> func,
+      Stream<bool> canExecute,
+      bool emitInitialCommandResult,
+      bool emitLastResult,
+      bool emitsLastValueToNewSubscriptions,
+      TResult initialLastResult) {
+    return RxCommandSync._(
+        func,
+        emitsLastValueToNewSubscriptions || emitInitialCommandResult
+            ? BehaviorSubject<TResult>()
+            : PublishSubject<TResult>(),
+        canExecute,
+        emitLastResult,
+        emitsLastValueToNewSubscriptions || emitInitialCommandResult,
+        emitInitialCommandResult,
+        initialLastResult);
+  }
+
+  RxCommandSync._(
+      Func1<TParam, TResult> func,
+      Subject<TResult> subject,
+      Stream<bool> canExecute,
+      bool buffer,
+      bool isBehaviourSubject,
+      bool emitInitialCommandResult,
+      TResult initialLastResult)
+      : _func = func,
+        super(subject, canExecute, buffer, isBehaviourSubject,
+            initialLastResult) {
+    if (emitInitialCommandResult) {
+      _commandResultsSubject.add(CommandResult<TResult>(null, null, false));
+    }
+  }
+
+  @override
+  void execute([TParam param]) {
+    if (!_canExecute) {
+      return;
+    }
+
+    if (_isRunning) {
+      return;
+    } else {
+      _isRunning = true;
+      _canExecuteSubject.add(false);
+    }
+
+    _commandResultsSubject.add(CommandResult<TResult>(
+        _emitLastResult ? lastResult : null, null, true));
+
+    try {
+      final result = _func(param);
+      lastResult = result;
+      _commandResultsSubject.add(CommandResult<TResult>(result, null, false));
+      _resultsSubject.add(result);
+    } catch (error) {
+      if (throwExceptions) {
+        _resultsSubject.addError(error);
+        _commandResultsSubject.addError(error);
+        _isExecutingSubject.add(
+            false); // Has to be done because in this case no command result is queued
+        return;
+      }
+
+      _commandResultsSubject.add(CommandResult<TResult>(
+          _emitLastResult ? lastResult : null, error, false));
+    } finally {
+      _isRunning = false;
+      _canExecute = !_executionLocked;
+      _canExecuteSubject.add(!_executionLocked);
+    }
+  }
+}
+
+class RxCommandAsync<TParam, TResult> extends RxCommand<TParam, TResult> {
+  AsyncFunc1<TParam, TResult> _func;
+
+  RxCommandAsync._(
+      AsyncFunc1<TParam, TResult> func,
+      Subject<TResult> subject,
+      Stream<bool> canExecute,
+      bool emitLastResult,
+      bool isBehaviourSubject,
+      bool emitInitialCommandResult,
+      TResult initialLastResult)
+      : _func = func,
+        super(subject, canExecute, emitLastResult, isBehaviourSubject,
+            initialLastResult) {
+    if (emitInitialCommandResult) {
+      _commandResultsSubject.add(CommandResult<TResult>(null, null, false));
+    }
+  }
+
+  factory RxCommandAsync(
+      AsyncFunc1<TParam, TResult> func,
+      Stream<bool> canExecute,
+      bool emitInitialCommandResult,
+      bool emitLastResult,
+      bool emitsLastValueToNewSubscriptions,
+      TResult initialLastResult) {
+    return RxCommandAsync._(
+        func,
+        emitsLastValueToNewSubscriptions || emitInitialCommandResult
+            ? BehaviorSubject<TResult>()
+            : PublishSubject<TResult>(),
+        canExecute,
+        emitLastResult,
+        emitsLastValueToNewSubscriptions || emitInitialCommandResult,
+        emitInitialCommandResult,
+        initialLastResult);
+  }
+
+  @override
+  execute([TParam param]) {
+    //print("************ Execute***** canExecute: $_canExecute ***** isExecuting: $_isRunning");
+
+    if (!_canExecute) {
+      return;
+    }
+
+    if (_isRunning) {
+      return;
+    } else {
+      _isRunning = true;
+      _canExecuteSubject.add(false);
+    }
+
+    _commandResultsSubject.add(CommandResult<TResult>(
+        _emitLastResult ? lastResult : null, null, true));
+
+    _func(param).asStream().handleError((error) {
+      if (throwExceptions) {
+        _resultsSubject.addError(error);
+        _commandResultsSubject.addError(error);
+        _isRunning = false;
+        _isExecutingSubject.add(
+            false); // Has to be done because in this case no command result is queued
+        _canExecute = !_executionLocked;
+        _canExecuteSubject.add(!_executionLocked);
+        return;
+      }
+
+      _commandResultsSubject.add(CommandResult<TResult>(
+          _emitLastResult ? lastResult : null, error, false));
+      _isRunning = false;
+      _canExecute = !_executionLocked;
+      _canExecuteSubject.add(!_executionLocked);
+    }).listen((result) {
+      _commandResultsSubject.add(CommandResult<TResult>(result, null, false));
+      lastResult = result;
+      _resultsSubject.add(result);
+      _isRunning = false;
+      _canExecute = !_executionLocked;
+      _canExecuteSubject.add(!_executionLocked);
+    });
+  }
+}
+
+class RxCommandStream<TParam, TResult> extends RxCommand<TParam, TResult> {
+  StreamProvider<TParam, TResult> _observableProvider;
+
+  RxCommandStream._(
+      StreamProvider<TParam, TResult> provider,
+      Subject<TResult> subject,
+      Stream<bool> canExecute,
+      bool emitLastResult,
+      bool isBehaviourSubject,
+      bool emitInitialCommandResult,
+      TResult initialLastResult)
+      : _observableProvider = provider,
+        super(subject, canExecute, emitLastResult, isBehaviourSubject,
+            initialLastResult) {
+    if (emitInitialCommandResult) {
+      _commandResultsSubject.add(CommandResult<TResult>(null, null, false));
+    }
+  }
+
+  factory RxCommandStream(
+      StreamProvider<TParam, TResult> provider,
+      Stream<bool> canExecute,
+      bool emitInitialCommandResult,
+      bool emitLastResult,
+      bool emitsLastValueToNewSubscriptions,
+      TResult initialLastResult) {
+    return RxCommandStream._(
+        provider,
+        emitsLastValueToNewSubscriptions || emitInitialCommandResult
+            ? BehaviorSubject<TResult>()
+            : PublishSubject<TResult>(),
+        canExecute,
+        emitLastResult,
+        emitsLastValueToNewSubscriptions || emitInitialCommandResult,
+        emitInitialCommandResult,
+        initialLastResult);
+  }
+
+  @override
+  execute([TParam param]) {
+    if (!_canExecute) {
+      return;
+    }
+
+    if (_isRunning) {
+      return;
+    } else {
+      _isRunning = true;
+      _canExecuteSubject.add(false);
+    }
+
+    _commandResultsSubject.add(CommandResult<TResult>(
+        _emitLastResult ? lastResult : null, null, true));
+
+    var inputObservable = Observable(_observableProvider(param));
+
+    inputObservable.materialize().listen(
+      (notification) {
+        if (notification.isOnData) {
+          _resultsSubject.add(notification.value);
+          _commandResultsSubject
+              .add(CommandResult(notification.value, null, true));
+          lastResult = notification.value;
+        } else if (notification.isOnError) {
+          if (throwExceptions) {
+            _resultsSubject.addError(notification.error);
+            _commandResultsSubject.addError(notification.error);
+          } else {
+            _commandResultsSubject
+                .add(CommandResult<TResult>(null, notification.error, false));
+          }
+        } else if (notification.isOnDone) {
+          _commandResultsSubject.add(CommandResult(lastResult, null, false));
+          _isRunning = false;
+          _canExecuteSubject.add(!_executionLocked);
+        }
+      },
+      onError: (error) {
+        print(error);
+      },
+    );
+  }
+}
+
+/// `MockCommand` allows you to easily moch an RxCommand for your Unit and UI tests
+/// Mocking a command with `mockito` https://pub.dartlang.org/packages/mockito has its limitations.
+class MockCommand<TParam, TResult> extends RxCommand<TParam, TResult> {
+  List<CommandResult<TResult>> returnValuesForNextExecute;
+
+  /// the last value that was passed when execute or the command directly was called
+  TParam lastPassedValueToExecute;
+
+  /// Number of times execute or the command directly was called
+  int executionCount = 0;
+
+  /// Factory constructor that can take an optional observable to control if the command can be executet
+  factory MockCommand(
+      {Stream<bool> canExecute,
+      bool emitInitialCommandResult = false,
+      bool emitLastResult = false,
+      bool emitsLastValueToNewSubscriptions = false,
+      TResult initialLastResult}) {
+    return MockCommand._(
+        emitsLastValueToNewSubscriptions
+            ? BehaviorSubject<TResult>()
+            : PublishSubject<TResult>(),
+        canExecute,
+        emitLastResult,
+        false,
+        emitInitialCommandResult,
+        initialLastResult);
+  }
+
+  MockCommand._(
+      Subject<TResult> subject,
+      Stream<bool> canExecute,
+      bool emitLastResult,
+      bool isBehaviourSubject,
+      bool emitInitialCommandResult,
+      TResult initialLastResult)
+      : super(subject, canExecute, emitLastResult, isBehaviourSubject,
+            initialLastResult) {
+    if (emitInitialCommandResult) {
+      _commandResultsSubject.add(CommandResult<TResult>(null, null, false));
+    }
+    _commandResultsSubject
+        .where((result) => result.hasData)
+        .listen((result) => _resultsSubject.add(result.data));
+  }
+
+  /// to be able to simulate any output of the command when it is called you can here queue the output data for the next exeution call
+  queueResultsForNextExecuteCall(List<CommandResult<TResult>> values) {
+    returnValuesForNextExecute = values;
+  }
+
+  /// Can either be called directly or by calling the object itself because RxCommands are callable classes
+  /// Will increase [executionCount] and assign [lastPassedValueToExecute] the value of [param]
+  /// If you have queued a result with [queueResultsForNextExecuteCall] it will be copies tho the output stream.
+  /// [isExecuting], [canExecute] and [results] will work as with a real command.
+  @override
+  execute([TParam param]) {
+    _canExecuteSubject.add(false);
+    executionCount++;
+    lastPassedValueToExecute = param;
+    print("Called Execute");
+    if (returnValuesForNextExecute != null) {
+      _commandResultsSubject.addStream(
+          Stream<CommandResult<TResult>>.fromIterable(
+                  returnValuesForNextExecute)
+              .map((data) {
+        if ((data.isExecuting || data.hasError) && _emitLastResult) {
+          return CommandResult<TResult>(
+              lastResult, data.error, data.isExecuting);
+        }
+        return data;
+      }));
+    } else {
+      print("No values for execution queued");
+    }
+    _canExecuteSubject.add(true);
+  }
+
+  /// For a more fine grained control to simulate the different states of an [RxCommand]
+  /// there are these functions
+  /// `startExecution` will issue a [CommandResult] with
+  /// data: null
+  /// error: null
+  /// isExecuting : true
+  void startExecution() {
+    _commandResultsSubject
+        .add(CommandResult(_emitLastResult ? lastResult : null, null, true));
+    _canExecuteSubject.add(false);
+  }
+
+  /// `endExecutionWithData` will issue a [CommandResult] with
+  /// data: [data]
+  /// error: null
+  /// isExecuting : false
+  void endExecutionWithData(TResult data) {
+    lastResult = data;
+    _commandResultsSubject.add(CommandResult<TResult>(data, null, false));
+    _canExecuteSubject.add(true);
+  }
+
+  /// `endExecutionWithData` will issue a [CommandResult] with
+  /// data: null
+  /// error: Exeption([message])
+  /// isExecuting : false
+  void endExecutionWithError(String message) {
+    _commandResultsSubject.add(CommandResult<TResult>(
+        _emitLastResult ? lastResult : null, Exception(message), false));
+    _canExecuteSubject.add(true);
+  }
+
+  /// `endExecutionNoData` will issue a [CommandResult] with
+  /// data: null
+  /// error: null
+  /// isExecuting : false
+  void endExecutionNoData() {
+    _commandResultsSubject.add(CommandResult<TResult>(
+        _emitLastResult ? lastResult : null, null, true));
+    _canExecuteSubject.add(true);
+  }
+}